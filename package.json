--- conflicted
+++ resolved
@@ -34,12 +34,7 @@
     "preversion": "npm test",
     "postversion": "git push origin master && git push --follow-tags",
     "pretest": "cross-env NODE_ENV=tsoa_test ts-node ./tests/prepare.ts",
-<<<<<<< HEAD
     "test": "tsc -p ./tests/tsconfig.json --noEmit && cross-env NODE_ENV=tsoa_test mocha **/*.spec.ts --exit --require ts-node/register",
-=======
-    "test": "cross-env NODE_ENV=tsoa_test mocha **/*.spec.ts --exit --compilers ts:ts-node/register",
-    "pre-commit": "npm run test",
->>>>>>> 0f2cf08b
     "tsc": "tsc"
   },
   "author": "Luke Autry <lukeautry@gmail.com> (http://www.lukeautry.com)",
