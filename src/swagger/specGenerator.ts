import { Tsoa } from '../metadataGeneration/tsoa';
import { SwaggerConfig } from './../config';
import { Swagger } from './swagger';

export class SpecGenerator {
  constructor(private readonly metadata: Tsoa.Metadata, private readonly config: SwaggerConfig) { }

  public GetSpec() {
    let spec: Swagger.Spec = {
      basePath: this.config.basePath,
      consumes: ['application/json'],
      definitions: this.buildDefinitions(),
      info: {
        title: '',
      },
      paths: this.buildPaths(),
      produces: ['application/json'],
      swagger: '2.0',
    };

    spec.securityDefinitions = this.config.securityDefinitions
      ? this.config.securityDefinitions
      : {};

    if (this.config.name) { spec.info.title = this.config.name; }
    if (this.config.version) { spec.info.version = this.config.version; }
    if (this.config.host) { spec.host = this.config.host; }
    if (this.config.description) { spec.info.description = this.config.description; }
    if (this.config.license) { spec.info.license = { name: this.config.license }; }
    if (this.config.spec) {
      this.config.specMerging = this.config.specMerging || 'immediate';
      const mergeFuncs: { [key: string]: any } = {
        immediate: Object.assign,
        recursive: require('merge').recursive,
      };

      spec = mergeFuncs[this.config.specMerging](spec, this.config.spec);
    }

    return spec;
  }

  private buildDefinitions() {
    const definitions: { [definitionsName: string]: Swagger.Schema } = {};
    Object.keys(this.metadata.referenceTypeMap).map(typeName => {
      const referenceType = this.metadata.referenceTypeMap[typeName];

      // Object definition
      if (referenceType.properties) {
        const required = referenceType.properties.filter(p => p.required).map(p => p.name);
        definitions[referenceType.refName] = {
          description: referenceType.description,
          properties: this.buildProperties(referenceType.properties),
          required: required && required.length > 0 ? Array.from(new Set(required)) : undefined,
          type: 'object',
        };

        if (referenceType.additionalProperties) {
          definitions[referenceType.refName].additionalProperties = this.buildAdditionalProperties(referenceType.additionalProperties);
        }
      }

      // Enum definition
      if (referenceType.enums) {
        definitions[referenceType.refName] = {
          description: referenceType.description,
          enum: referenceType.enums,
          type: 'string',
        };
      }
    });

    return definitions;
  }

  private buildPaths() {
    const paths: { [pathName: string]: Swagger.Path } = {};

    this.metadata.controllers.forEach(controller => {
      controller.methods.forEach(method => {
        const path = `${controller.path ? `/${controller.path}` : ''}${method.path}`;
        paths[path] = paths[path] || {};
        this.buildMethod(controller.name, method, paths[path]);
      });
    });

    return paths;
  }

  private buildMethod(controllerName: string, method: Tsoa.Method, pathObject: any) {
<<<<<<< HEAD
    const swaggerMethod: Swagger.Operation = pathObject[method.method] = this.buildOperation(controllerName, method);
=======
    const pathMethod: Swagger.Operation = pathObject[method.method] = this.buildOperation(controllerName, method);
    pathMethod.description = method.description;
    pathMethod.summary = method.summary;
    pathMethod.tags = method.tags;

    if (method.deprecated) {
      pathMethod.deprecated = method.deprecated;
    }
>>>>>>> 5465c70a
    if (method.security) {
      const security: any = {};
      security[method.security.name] = method.security.scopes ? method.security.scopes : [];
      swaggerMethod.security = [security];
    }
    swaggerMethod.deprecated = method.deprecated ? method.deprecated : undefined;
    swaggerMethod.description = method.description;
    swaggerMethod.tags = method.tags.length > 0 ? method.tags : undefined;
    swaggerMethod.summary = method.summary;
    swaggerMethod.consumes = method.consumes;
    swaggerMethod.parameters = method.parameters
      .filter(p => {
        return !(p.in === 'request' || p.in === 'body-prop');
      })
      .map(p => this.buildParameter(p));

    const bodyPropParameter = this.buildBodyPropParameter(controllerName, method);
    if (bodyPropParameter) {
      swaggerMethod.parameters.push(bodyPropParameter);
    }
    if (swaggerMethod.parameters.filter((p: Swagger.BaseParameter) => p.in === 'body').length > 1) {
      throw new Error('Only one body parameter allowed per controller method.');
    }
  }

  private buildBodyPropParameter(controllerName: string, method: Tsoa.Method) {
    const properties = {} as { [name: string]: Swagger.Schema };
    const required: string[] = [];

    method.parameters
      .filter(p => p.in === 'body-prop')
      .forEach(p => {
        properties[p.name] = this.getSwaggerType(p.type);
        properties[p.name].default = p.default;
        properties[p.name].description = p.description;

        // if (!properties[p.name].$ref) {
        // }
        if (p.required) {
          required.push(p.name);
        }
      });

    if (!Object.keys(properties).length) { return; }

    const parameter = {
      in: 'body',
      name: 'body',
      schema: {
        properties,
        title: `${this.getOperationId(controllerName, method.name)}Body`,
        type: 'object',
      },
    } as Swagger.Parameter;
    if (required.length) {
      parameter.schema.required = required;
    }
    return parameter;
  }

  private buildParameter(source: Tsoa.Parameter): Swagger.Parameter {
    const parameter = {
      default: source.default,
      description: source.description,
      in: source.in,
      name: source.name,
      required: source.required,
    } as Swagger.Parameter;

    const parameterType = this.getSwaggerType(source.type);
    if (parameterType.$ref) {
      parameter.schema = parameterType as Swagger.Schema;
    } else {
      if (source.type.dataType === 'any') {
        if (source.in === 'body') {
          parameter.schema = { type: 'object' };
        } else {
          parameter.type = 'string';
        }
      } else {
        parameter.type = parameterType.type;
        parameter.items = parameterType.items;
        parameter.enum = parameterType.enum;
      }
    }

    if (parameter.in === 'query' && parameter.type === 'array') {
      (parameter as Swagger.QueryParameter).collectionFormat = 'multi';
    }

    if (parameterType.format) {
      parameter.format = parameterType.format;
    }

    Object.keys(source.validators)
      .filter(key => {
        return !key.startsWith('is') && key !== 'minDate' && key !== 'maxDate';
      })
      .forEach((key: string) => {
        parameter[key] = source.validators[key].value;
      });
    return parameter;
  }

  private buildProperties(source: Tsoa.Property[]) {
    const properties: { [propertyName: string]: Swagger.Schema } = {};

    source.forEach(property => {
      const swaggerType = this.getSwaggerType(property.type);
      swaggerType.description = property.description;
      if (!swaggerType.$ref) {
        swaggerType.default = property.default;

        Object.keys(property.validators)
          .filter(key => {
            return !key.startsWith('is') && key !== 'minDate' && key !== 'maxDate';
          })
          .forEach(key => {
            swaggerType[key] = property.validators[key].value;
          });
      }
      properties[property.name] = swaggerType as Swagger.Schema;
    });

    return properties;
  }

  private buildAdditionalProperties(type: Tsoa.Type) {
    return this.getSwaggerType(type);
  }

  private buildOperation(controllerName: string, method: Tsoa.Method): Swagger.Operation {
    const swaggerResponses: any = {};

    method.responses.forEach((res: Tsoa.Response) => {
      swaggerResponses[res.name] = {
        description: res.description,
      };
      if (res.schema && res.schema.dataType !== 'void') {
        swaggerResponses[res.name].schema = this.getSwaggerType(res.schema);
      }
      if (res.examples) {
        swaggerResponses[res.name].examples = { 'application/json': res.examples };
      }
    });

    return {
      operationId: this.getOperationId(controllerName, method.name),
      produces: ['application/json'],
      responses: swaggerResponses,
    };
  }

  private getOperationId(controllerName: string, methodName: string) {
    const controllerNameWithoutSuffix = controllerName.replace(new RegExp('Controller$'), '');
    return `${controllerNameWithoutSuffix}${methodName.charAt(0).toUpperCase() + methodName.substr(1)}`;
  }

  private getSwaggerType(type: Tsoa.Type): Swagger.Schema {
    const swaggerType = this.getSwaggerTypeForPrimitiveType(type);
    if (swaggerType) {
      return swaggerType;
    }

    if (type.dataType === 'array') {
      return this.getSwaggerTypeForArrayType(type as Tsoa.ArrayType);
    }

    if (type.dataType === 'enum') {
      return this.getSwaggerTypeForEnumType(type as Tsoa.EnumerateType);
    }

    return this.getSwaggerTypeForReferenceType(type as Tsoa.ReferenceType) as Swagger.Schema;
  }

  private getSwaggerTypeForPrimitiveType(type: Tsoa.Type): Swagger.Schema | undefined {
    const map = {
      any: { type: 'object' },
      binary: { type: 'string', format: 'binary' },
      boolean: { type: 'boolean' },
      buffer: { type: 'string', format: 'byte' },
      byte: { type: 'string', format: 'byte' },
      date: { type: 'string', format: 'date' },
      datetime: { type: 'string', format: 'date-time' },
      double: { type: 'number', format: 'double' },
      file: { type: 'file' },
      float: { type: 'number', format: 'float' },
      integer: { type: 'integer', format: 'int32' },
      long: { type: 'integer', format: 'int64' },
      object: { type: 'object' },
      string: { type: 'string' },
    } as { [name: string]: Swagger.Schema };

    return map[type.dataType];
  }

  private getSwaggerTypeForArrayType(arrayType: Tsoa.ArrayType): Swagger.Schema {
    return { type: 'array', items: this.getSwaggerType(arrayType.elementType) };
  }

  private getSwaggerTypeForEnumType(enumType: Tsoa.EnumerateType): Swagger.Schema {
    return { type: 'string', enum: enumType.enums.map(member => String(member)) };
  }

  private getSwaggerTypeForReferenceType(referenceType: Tsoa.ReferenceType): Swagger.BaseSchema {
    return { $ref: `#/definitions/${referenceType.refName}` };
  }
}<|MERGE_RESOLUTION|>--- conflicted
+++ resolved
@@ -88,18 +88,7 @@
   }
 
   private buildMethod(controllerName: string, method: Tsoa.Method, pathObject: any) {
-<<<<<<< HEAD
     const swaggerMethod: Swagger.Operation = pathObject[method.method] = this.buildOperation(controllerName, method);
-=======
-    const pathMethod: Swagger.Operation = pathObject[method.method] = this.buildOperation(controllerName, method);
-    pathMethod.description = method.description;
-    pathMethod.summary = method.summary;
-    pathMethod.tags = method.tags;
-
-    if (method.deprecated) {
-      pathMethod.deprecated = method.deprecated;
-    }
->>>>>>> 5465c70a
     if (method.security) {
       const security: any = {};
       security[method.security.name] = method.security.scopes ? method.security.scopes : [];
@@ -107,9 +96,9 @@
     }
     swaggerMethod.deprecated = method.deprecated ? method.deprecated : undefined;
     swaggerMethod.description = method.description;
-    swaggerMethod.tags = method.tags.length > 0 ? method.tags : undefined;
+    swaggerMethod.tags = method.tags;
     swaggerMethod.summary = method.summary;
-    swaggerMethod.consumes = method.consumes;
+    swaggerMethod.consumes = method.contentTypes;
     swaggerMethod.parameters = method.parameters
       .filter(p => {
         return !(p.in === 'request' || p.in === 'body-prop');
