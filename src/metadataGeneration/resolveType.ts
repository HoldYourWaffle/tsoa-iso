import * as ts from 'typescript';
<<<<<<< HEAD
import { MetadataGenerator, Type, EnumerateType, ReferenceType, ArrayType, Property } from './metadataGenerator';
import { getDecoratorName } from './../utils/decoratorUtils';
=======
import { MetadataGenerator, Type, ReferenceType, Property } from './metadataGenerator';
import * as _ from 'lodash';
>>>>>>> dd14b6f1

const syntaxKindMap: { [kind: number]: string } = {};
syntaxKindMap[ts.SyntaxKind.NumberKeyword] = 'number';
syntaxKindMap[ts.SyntaxKind.StringKeyword] = 'string';
syntaxKindMap[ts.SyntaxKind.BooleanKeyword] = 'boolean';
syntaxKindMap[ts.SyntaxKind.VoidKeyword] = 'void';

const localReferenceTypeCache: { [typeName: string]: ReferenceType } = {};
const inProgressTypes: { [typeName: string]: boolean } = {};

type UsableDeclaration = ts.InterfaceDeclaration | ts.ClassDeclaration | ts.TypeAliasDeclaration;
export function ResolveType(typeNode: ts.TypeNode): Type {
  const primitiveType = getPrimitiveType(typeNode);
  if (primitiveType) {
    return primitiveType;
  }

  if (typeNode.kind === ts.SyntaxKind.ArrayType) {
    const arrayType = typeNode as ts.ArrayTypeNode;
    return <ArrayType>{
      elementType: ResolveType(arrayType.elementType),
      typeName: 'array'
    };
  }

  if (typeNode.kind === ts.SyntaxKind.UnionType) {
    return { typeName: 'object' };
  }

  if (typeNode.kind !== ts.SyntaxKind.TypeReference) {
    throw new Error(`Unknown type: ${ts.SyntaxKind[typeNode.kind]}`);
  }
  let typeReference: any = typeNode;
  if (typeReference.typeName.kind === ts.SyntaxKind.Identifier) {
    if (typeReference.typeName.text === 'Date') { return getDateType(typeNode); }
    if (typeReference.typeName.text === 'Buffer') { return { typeName: 'buffer' }; }

    if (typeReference.typeName.text === 'Promise') {
      typeReference = typeReference.typeArguments[0];
      return ResolveType(typeReference);
    }
  }

<<<<<<< HEAD
  const enumType = getEnumerateType(typeNode);
  if (enumType) {
    return enumType;
  }

  const literalType = getLiteralType(typeNode);
  if (literalType) {
    return literalType;
  }

  const referenceType = getReferenceType(typeReference.typeName as ts.EntityName);
=======
  let referenceType: ReferenceType;

  if (typeReference.typeArguments && typeReference.typeArguments.length === 1) {
    let typeT: ts.TypeNode[] = typeReference.typeArguments as ts.TypeNode[];
    referenceType = generateReferenceType(typeReference.typeName, typeT);
  } else {
    referenceType = generateReferenceType(typeReference.typeName);
  }

>>>>>>> dd14b6f1
  MetadataGenerator.current.AddReferenceType(referenceType);
  return referenceType;
}

<<<<<<< HEAD
function getPrimitiveType(typeNode: ts.TypeNode): Type | undefined {
  const primitiveType = syntaxKindMap[typeNode.kind];
  if (!primitiveType) { return; }

  if (primitiveType === 'number') {
    const parentNode = typeNode.parent as ts.Node;
    if (!parentNode) {
      return { typeName: 'double' };
    }

    const decoratorName = getDecoratorName(parentNode, identifier => {
      return ['IsInt', 'IsLong', 'IsFloat', 'isDouble'].some(m => m === identifier.text);
    });

    switch (decoratorName) {
      case 'IsInt':
        return { typeName: 'integer' };
      case 'IsLong':
        return { typeName: 'long' };
      case 'IsFloat':
        return { typeName: 'float' };
      case 'IsDouble':
        return { typeName: 'double' };
      default:
        return { typeName: 'double' };
    }
  }
  return { typeName: primitiveType };
}

function getDateType(typeNode: ts.TypeNode): Type {
  const parentNode = typeNode.parent as ts.Node;
  if (!parentNode) {
    return { typeName: 'datetime' };
  }
  const decoratorName = getDecoratorName(parentNode, identifier => {
    return ['IsDate', 'IsDateTime'].some(m => m === identifier.text);
  });
  switch (decoratorName) {
    case 'IsDate':
      return { typeName: 'date' };
    case 'IsDateTime':
      return { typeName: 'datetime' };
    default:
      return { typeName: 'datetime' };
  }
}

function getEnumerateType(typeNode: ts.TypeNode): EnumerateType | undefined {
  const enumName = (typeNode as any).typeName.text;
  const enumTypes = MetadataGenerator.current.nodes
    .filter(node => node.kind === ts.SyntaxKind.EnumDeclaration)
    .filter(node => (node as any).name.text === enumName);

  if (!enumTypes.length) { return; }
  if (enumTypes.length > 1) { throw new Error(`Multiple matching enum found for enum ${enumName}; please make enum names unique.`); }

  const enumDeclaration = enumTypes[0] as ts.EnumDeclaration;

  function getEnumValue(member: any) {
    const initializer = member.initializer;
    if (initializer) {
      if (initializer.expression) {
        return initializer.expression.text;
      }
      return initializer.text;
    }
    return;
  }
  return <EnumerateType>{
    enumMembers: enumDeclaration.members.map((member: any, index) => {
      return getEnumValue(member) || index;
    }),
    typeName: 'enum',
  };
}

function getLiteralType(typeNode: ts.TypeNode): EnumerateType | undefined {
  const literalName = (typeNode as any).typeName.text;
  const literalTypes = MetadataGenerator.current.nodes
    .filter(node => node.kind === ts.SyntaxKind.TypeAliasDeclaration)
    .filter(node => {
      const innerType = (node as any).type;
      return innerType.kind === ts.SyntaxKind.UnionType && (innerType as any).types;
    })
    .filter(node => (node as any).name.text === literalName);

  if (!literalTypes.length) { return; }
  if (literalTypes.length > 1) { throw new Error(`Multiple matching enum found for enum ${literalName}; please make enum names unique.`); }

  const unionTypes = (literalTypes[0] as any).type.types;
  return <EnumerateType>{
    enumMembers: unionTypes.map((unionNode: any) => unionNode.literal.text as string),
    typeName: 'enum',
  };
}

function getReferenceType(type: ts.EntityName): ReferenceType {
=======
function generateReferenceType(type: ts.EntityName, genericTypes?: ts.TypeNode[]): ReferenceType {
>>>>>>> dd14b6f1
  const typeName = resolveFqTypeName(type);
  const typeNameWithGenerics = getTypeName(typeName, genericTypes);

  try {

    const existingType = localReferenceTypeCache[typeNameWithGenerics];
    if (existingType) { return existingType; }

    if (inProgressTypes[typeNameWithGenerics]) {
      return createCircularDependencyResolver(typeNameWithGenerics);
    }

    inProgressTypes[typeNameWithGenerics] = true;

    const modelTypeDeclaration = getModelTypeDeclaration(type);

    const properties = getModelTypeProperties(modelTypeDeclaration, genericTypes);

    const referenceType: ReferenceType = {
      description: getModelDescription(modelTypeDeclaration),
<<<<<<< HEAD
      properties: properties,
      typeName: typeName
=======
      name: typeNameWithGenerics,
      properties: properties
>>>>>>> dd14b6f1
    };

    const extendedProperties = getInheritedProperties(modelTypeDeclaration);
    referenceType.properties = referenceType.properties.concat(extendedProperties);

    localReferenceTypeCache[typeNameWithGenerics] = referenceType;

    return referenceType;
  } catch (err) {
    console.error(`There was a problem resolving type of '${getTypeName(typeName, genericTypes)}'.`);
    throw err;
  }
}

function resolveFqTypeName(type: ts.EntityName): string {
  if (type.kind === ts.SyntaxKind.Identifier) {
    return (type as ts.Identifier).text;
  }

  const qualifiedType = type as ts.QualifiedName;
  return resolveFqTypeName(qualifiedType.left) + '.' + (qualifiedType.right as ts.Identifier).text;
}

<<<<<<< HEAD
function createCircularDependencyResolver(typeName: string): ReferenceType {
=======
function getTypeName(typeName: string, genericTypes?: ts.TypeNode[]): string {
  if (!genericTypes || !genericTypes.length) {
    return typeName;
  }
  let names = genericTypes.map((t) => {
    return getAnyTypeName(t);
  });

  return typeName + names.join('');
}

function getAnyTypeName(typeNode: ts.TypeNode): string {
  const primitiveType = syntaxKindMap[typeNode.kind];
  if (primitiveType) {
    return primitiveType;
  }

  if (typeNode.kind === ts.SyntaxKind.ArrayType) {
    const arrayType = typeNode as ts.ArrayTypeNode;
    return getAnyTypeName(arrayType.elementType) + '[]';
  }

  if (typeNode.kind === ts.SyntaxKind.UnionType) {
    return 'object';
  }

  if (typeNode.kind !== ts.SyntaxKind.TypeReference) {
    throw new Error(`Unknown type: ${ts.SyntaxKind[typeNode.kind]}`);
  }

  const typeReference = typeNode as ts.TypeReferenceNode;
  try {
    return (typeReference.typeName as ts.Identifier).text;
  } catch (e) {
    // idk what would hit this? probably needs more testing
    console.error(e);
    return typeNode.toString();
  }

}

function createCircularDependencyResolver(typeName: string) {
>>>>>>> dd14b6f1
  const referenceType = {
    description: '',
    properties: new Array<Property>(),
    typeName: typeName,
  };

  MetadataGenerator.current.OnFinish(referenceTypes => {
    const realReferenceType = referenceTypes[typeName];
    if (!realReferenceType) { return; }
    referenceType.description = realReferenceType.description;
    referenceType.properties = realReferenceType.properties;
    referenceType.typeName = realReferenceType.typeName;
  });

  return referenceType;
}

function nodeIsUsable(node: ts.Node) {
  switch (node.kind) {
    case ts.SyntaxKind.InterfaceDeclaration:
    case ts.SyntaxKind.ClassDeclaration:
    case ts.SyntaxKind.TypeAliasDeclaration:
      return true;
    default: return false;
  }
}

function resolveLeftmostIdentifier(type: ts.EntityName): ts.Identifier {
  while (type.kind !== ts.SyntaxKind.Identifier) {
    type = (type as ts.QualifiedName).left;
  }
  return type as ts.Identifier;
}

function resolveModelTypeScope(leftmost: ts.EntityName, statements: any[]): any[] {
  while (leftmost.parent && leftmost.parent.kind === ts.SyntaxKind.QualifiedName) {
    const leftmostName = leftmost.kind === ts.SyntaxKind.Identifier
      ? (leftmost as ts.Identifier).text
      : (leftmost as ts.QualifiedName).right.text;
    const moduleDeclarations = statements
      .filter(node => {
        if (node.kind !== ts.SyntaxKind.ModuleDeclaration || !MetadataGenerator.current.IsExportedNode(node)) {
          return false;
        }

        const moduleDeclaration = node as ts.ModuleDeclaration;
        return (moduleDeclaration.name as ts.Identifier).text.toLowerCase() === leftmostName.toLowerCase();
      }) as Array<ts.ModuleDeclaration>;

    if (!moduleDeclarations.length) { throw new Error(`No matching module declarations found for ${leftmostName}`); }
    if (moduleDeclarations.length > 1) { throw new Error(`Multiple matching module declarations found for ${leftmostName}; please make module declarations unique`); }

    const moduleBlock = moduleDeclarations[0].body as ts.ModuleBlock;
    if (moduleBlock === null || moduleBlock.kind !== ts.SyntaxKind.ModuleBlock) { throw new Error(`Module declaration found for ${leftmostName} has no body`); }

    statements = moduleBlock.statements;
    leftmost = leftmost.parent as ts.EntityName;
  }

  return statements;
}

function getModelTypeDeclaration(type: ts.EntityName) {
  const leftmostIdentifier = resolveLeftmostIdentifier(type);
  const statements: any[] = resolveModelTypeScope(leftmostIdentifier, MetadataGenerator.current.nodes);

  const typeName = type.kind === ts.SyntaxKind.Identifier
    ? (type as ts.Identifier).text
    : (type as ts.QualifiedName).right.text;
  const modelTypes = statements
    .filter(node => {
      if (!nodeIsUsable(node) || !MetadataGenerator.current.IsExportedNode(node)) {
        return false;
      }

      const modelTypeDeclaration = node as UsableDeclaration;
      return (modelTypeDeclaration.name as ts.Identifier).text === typeName;
    }) as Array<UsableDeclaration>;

  if (!modelTypes.length) { throw new Error(`No matching model found for referenced type ${typeName}`); }
  if (modelTypes.length > 1) {
    const conflicts = modelTypes.map(modelType => modelType.getSourceFile().fileName).join('"; "');
    throw new Error(`Multiple matching models found for referenced type ${typeName}; please make model names unique. Conflicts found: "${conflicts}"`);
  }

  return modelTypes[0];
}

function getModelTypeProperties(node: UsableDeclaration, genericTypes?: ts.TypeNode[]) {
  if (node.kind === ts.SyntaxKind.InterfaceDeclaration) {
    const interfaceDeclaration = node as ts.InterfaceDeclaration;
    return interfaceDeclaration.members
      .filter(member => member.kind === ts.SyntaxKind.PropertySignature)
      .map((property: any) => {

        const propertyDeclaration = property as ts.PropertyDeclaration;
        const identifier = propertyDeclaration.name as ts.Identifier;

        if (!propertyDeclaration.type) { throw new Error('No valid type found for property declaration.'); }

        // Declare a variable that can be overridden if needed
        let aType = propertyDeclaration.type;

        // aType.kind will always be a TypeReference when the property of Interface<T> is of type T
        if (aType.kind === ts.SyntaxKind.TypeReference && genericTypes && genericTypes.length && node.typeParameters) {

          // The type definitions are conviently located on the object which allow us to map -> to the genericTypes
          let typeParams = _.map(node.typeParameters, (typeParam: ts.TypeParameterDeclaration) => {
            return typeParam.name.text;
          });

          // I am not sure in what cases
          const typeIdentifier = (aType as ts.TypeReferenceNode).typeName;
          let typeIdentifierName: string;

          // typeIdentifier can either be a Identifier or a QualifiedName
          if ((typeIdentifier as ts.Identifier).text) {
            typeIdentifierName = (typeIdentifier as ts.Identifier).text;
          } else {
            typeIdentifierName = (typeIdentifier as ts.QualifiedName).right.text;
          }

          // I could not produce a situation where this did not find it so its possible this check is irrelevant
          const indexOfType = _.indexOf<string>(typeParams, typeIdentifierName);
          if (indexOfType >= 0) {
            aType = genericTypes[indexOfType] as ts.TypeNode;
          }
        }

        return {
          description: getNodeDescription(propertyDeclaration),
          name: identifier.text,
          required: !property.questionToken,
          type: ResolveType(aType)
        };
      });
  }

  if (node.kind === ts.SyntaxKind.TypeAliasDeclaration) {
    /**
     * TOOD
     *
     * Flesh this out so that we can properly support Type Alii instead of just assuming
     * string literal enums
    */
    return [];
  }

  const classDeclaration = node as ts.ClassDeclaration;

  let properties = classDeclaration.members.filter((member: any) => {
    if (member.kind !== ts.SyntaxKind.PropertyDeclaration) { return false; }

    const propertySignature = member as ts.PropertySignature;
    return propertySignature && hasPublicModifier(propertySignature);
  }) as Array<ts.PropertyDeclaration | ts.ParameterDeclaration>;

  const classConstructor = classDeclaration.members.find((member: any) => member.kind === ts.SyntaxKind.Constructor) as ts.ConstructorDeclaration;
  if (classConstructor && classConstructor.parameters) {
    properties = properties.concat(classConstructor.parameters.filter(parameter => hasPublicModifier(parameter)) as any);
  }

  return properties
    .map(declaration => {
      const identifier = declaration.name as ts.Identifier;

      if (!declaration.type) { throw new Error('No valid type found for property declaration.'); }

      return {
        description: getNodeDescription(declaration),
        name: identifier.text,
        required: !declaration.questionToken,
        type: ResolveType(declaration.type)
      };
    });
}

function hasPublicModifier(node: ts.Node) {
  return !node.modifiers || node.modifiers.every(modifier => {
    return modifier.kind !== ts.SyntaxKind.ProtectedKeyword && modifier.kind !== ts.SyntaxKind.PrivateKeyword;
  });
}

function getInheritedProperties(modelTypeDeclaration: UsableDeclaration): Property[] {
  const properties = new Array<Property>();
  if (modelTypeDeclaration.kind === ts.SyntaxKind.TypeAliasDeclaration) {
    return [];
  }
  const heritageClauses = modelTypeDeclaration.heritageClauses;
  if (!heritageClauses) { return properties; }

  heritageClauses.forEach(clause => {
    if (!clause.types) { return; }

    clause.types.forEach(t => {
      const baseEntityName = t.expression as ts.EntityName;
      getReferenceType(baseEntityName).properties
        .forEach(property => properties.push(property));
    });
  });

  return properties;
}

function getModelDescription(modelTypeDeclaration: UsableDeclaration) {
  return getNodeDescription(modelTypeDeclaration);
}

function getNodeDescription(node: UsableDeclaration | ts.PropertyDeclaration | ts.ParameterDeclaration) {
  const symbol = MetadataGenerator.current.typeChecker.getSymbolAtLocation(node.name as ts.Node);

  /**
  * TODO: Workaround for what seems like a bug in the compiler
  * Warrants more investigation and possibly a PR against typescript
  */
  //
  if (node.kind === ts.SyntaxKind.Parameter) {
    // TypeScript won't parse jsdoc if the flag is 4, i.e. 'Property'
    symbol.flags = 0;
  }

  const comments = symbol.getDocumentationComment();
  if (comments.length) { return ts.displayPartsToString(comments); }

  return '';
}<|MERGE_RESOLUTION|>--- conflicted
+++ resolved
@@ -1,11 +1,7 @@
 import * as ts from 'typescript';
-<<<<<<< HEAD
 import { MetadataGenerator, Type, EnumerateType, ReferenceType, ArrayType, Property } from './metadataGenerator';
 import { getDecoratorName } from './../utils/decoratorUtils';
-=======
-import { MetadataGenerator, Type, ReferenceType, Property } from './metadataGenerator';
 import * as _ from 'lodash';
->>>>>>> dd14b6f1
 
 const syntaxKindMap: { [kind: number]: string } = {};
 syntaxKindMap[ts.SyntaxKind.NumberKeyword] = 'number';
@@ -49,7 +45,6 @@
     }
   }
 
-<<<<<<< HEAD
   const enumType = getEnumerateType(typeNode);
   if (enumType) {
     return enumType;
@@ -60,23 +55,19 @@
     return literalType;
   }
 
-  const referenceType = getReferenceType(typeReference.typeName as ts.EntityName);
-=======
   let referenceType: ReferenceType;
 
   if (typeReference.typeArguments && typeReference.typeArguments.length === 1) {
-    let typeT: ts.TypeNode[] = typeReference.typeArguments as ts.TypeNode[];
-    referenceType = generateReferenceType(typeReference.typeName, typeT);
+    const typeT: ts.TypeNode[] = typeReference.typeArguments as ts.TypeNode[];
+    referenceType = getReferenceType(typeReference.typeName as ts.EntityName, typeT);
   } else {
-    referenceType = generateReferenceType(typeReference.typeName);
-  }
-
->>>>>>> dd14b6f1
+    referenceType = getReferenceType(typeReference.typeName as ts.EntityName);
+  }
+
   MetadataGenerator.current.AddReferenceType(referenceType);
   return referenceType;
 }
 
-<<<<<<< HEAD
 function getPrimitiveType(typeNode: ts.TypeNode): Type | undefined {
   const primitiveType = syntaxKindMap[typeNode.kind];
   if (!primitiveType) { return; }
@@ -174,10 +165,7 @@
   };
 }
 
-function getReferenceType(type: ts.EntityName): ReferenceType {
-=======
-function generateReferenceType(type: ts.EntityName, genericTypes?: ts.TypeNode[]): ReferenceType {
->>>>>>> dd14b6f1
+function getReferenceType(type: ts.EntityName, genericTypes?: ts.TypeNode[]): ReferenceType {
   const typeName = resolveFqTypeName(type);
   const typeNameWithGenerics = getTypeName(typeName, genericTypes);
 
@@ -198,13 +186,8 @@
 
     const referenceType: ReferenceType = {
       description: getModelDescription(modelTypeDeclaration),
-<<<<<<< HEAD
       properties: properties,
-      typeName: typeName
-=======
-      name: typeNameWithGenerics,
-      properties: properties
->>>>>>> dd14b6f1
+      typeName: typeNameWithGenerics,
     };
 
     const extendedProperties = getInheritedProperties(modelTypeDeclaration);
@@ -228,18 +211,9 @@
   return resolveFqTypeName(qualifiedType.left) + '.' + (qualifiedType.right as ts.Identifier).text;
 }
 
-<<<<<<< HEAD
-function createCircularDependencyResolver(typeName: string): ReferenceType {
-=======
 function getTypeName(typeName: string, genericTypes?: ts.TypeNode[]): string {
-  if (!genericTypes || !genericTypes.length) {
-    return typeName;
-  }
-  let names = genericTypes.map((t) => {
-    return getAnyTypeName(t);
-  });
-
-  return typeName + names.join('');
+  if (!genericTypes || !genericTypes.length) { return typeName; }
+  return typeName + genericTypes.map(t => getAnyTypeName(t)).join('');
 }
 
 function getAnyTypeName(typeNode: ts.TypeNode): string {
@@ -273,7 +247,6 @@
 }
 
 function createCircularDependencyResolver(typeName: string) {
->>>>>>> dd14b6f1
   const referenceType = {
     description: '',
     properties: new Array<Property>(),
@@ -381,7 +354,7 @@
         if (aType.kind === ts.SyntaxKind.TypeReference && genericTypes && genericTypes.length && node.typeParameters) {
 
           // The type definitions are conviently located on the object which allow us to map -> to the genericTypes
-          let typeParams = _.map(node.typeParameters, (typeParam: ts.TypeParameterDeclaration) => {
+          const typeParams = _.map(node.typeParameters, (typeParam: ts.TypeParameterDeclaration) => {
             return typeParam.name.text;
           });
 
