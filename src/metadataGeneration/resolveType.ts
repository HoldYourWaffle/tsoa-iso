--- conflicted
+++ resolved
@@ -43,32 +43,25 @@
     }
   }
 
-<<<<<<< HEAD
   let referenceType: ReferenceType;
 
   if (typeReference.typeArguments && typeReference.typeArguments.length === 1) {
     let typeT: ts.TypeNode[] = typeReference.typeArguments as ts.TypeNode[];
-    referenceType = generateReferenceType(typeReference.typeName.text, typeT);
+    referenceType = generateReferenceType(typeReference.typeName, typeT);
   } else {
-    referenceType = generateReferenceType(typeReference.typeName.text);
-  }
-
-=======
-  const referenceType = generateReferenceType(typeReference.typeName as ts.EntityName);
->>>>>>> f057b400
+    referenceType = generateReferenceType(typeReference.typeName);
+  }
+
   MetadataGenerator.current.AddReferenceType(referenceType);
   return referenceType;
 }
 
-<<<<<<< HEAD
-function generateReferenceType(typeName: string, genericTypes?: ts.TypeNode[]): ReferenceType {
-=======
-function generateReferenceType(type: ts.EntityName): ReferenceType {
+function generateReferenceType(type: ts.EntityName, genericTypes?: ts.TypeNode[]): ReferenceType {
   const typeName = resolveFqTypeName(type);
->>>>>>> f057b400
+  const typeNameWithGenerics = getTypeName(typeName, genericTypes);
+
   try {
 
-    const typeNameWithGenerics = getTypeName(typeName, genericTypes);
     const existingType = localReferenceTypeCache[typeNameWithGenerics];
     if (existingType) { return existingType; }
 
@@ -78,15 +71,9 @@
 
     inProgressTypes[typeNameWithGenerics] = true;
 
-<<<<<<< HEAD
-    const modelTypeDeclaration = getModelTypeDeclaration(typeName);
-
+    const modelTypeDeclaration = getModelTypeDeclaration(type);
 
     const properties = getModelTypeProperties(modelTypeDeclaration, genericTypes);
-=======
-    const modelTypeDeclaration = getModelTypeDeclaration(type);
-    const properties = getModelTypeProperties(modelTypeDeclaration);
->>>>>>> f057b400
 
     const referenceType: ReferenceType = {
       description: getModelDescription(modelTypeDeclaration),
@@ -113,7 +100,15 @@
   }
 }
 
-<<<<<<< HEAD
+function resolveFqTypeName(type: ts.EntityName): string {
+  if (type.kind === ts.SyntaxKind.Identifier) {
+    return (type as ts.Identifier).text;
+  }
+
+  const qualifiedType = type as ts.QualifiedName;
+  return resolveFqTypeName(qualifiedType.left) + '.' + (qualifiedType.right as ts.Identifier).text;
+}
+
 function getTypeName(typeName: string, genericTypes?: ts.TypeNode[]): string {
   if (!genericTypes || !genericTypes.length) {
     return typeName;
@@ -153,15 +148,6 @@
     return typeNode.toString();
   }
 
-=======
-function resolveFqTypeName(type: ts.EntityName): string {
-  if (type.kind === ts.SyntaxKind.Identifier) {
-    return (type as ts.Identifier).text;
-  }
-
-  const qualifiedType = type as ts.QualifiedName;
-  return resolveFqTypeName(qualifiedType.left) + '.' + (qualifiedType.right as ts.Identifier).text;
->>>>>>> f057b400
 }
 
 function createCircularDependencyResolver(typeName: string) {
