import * as ts from 'typescript';
import { getDecorators } from './../utils/decoratorUtils';
import { GenerateMetadataError } from './exceptions';
import { MethodGenerator } from './methodGenerator';
import { Tsoa } from './tsoa';

export class ControllerGenerator {
<<<<<<< HEAD
  private path: string;
  private tags: string[];
  private consumes: string[];
  private security?: Tsoa.Security;

  constructor(private readonly node: ts.ClassDeclaration) {
    this.processRouteDecorator();
=======
  private readonly path?: string;
  private readonly tags?: string[];
  private readonly security?: Tsoa.Security;

  constructor(private readonly node: ts.ClassDeclaration) {
    this.path = this.getPath();
    this.tags = this.getTags();
    this.security = this.getSecurity();
>>>>>>> 5465c70a
  }

  public IsValid() {
    return !!this.path || this.path === '';
  }
  public Generate(): Tsoa.Controller {
    if (!this.node.parent) {
      throw new GenerateMetadataError('Controller node doesn\'t have a valid parent source file.');
    }
    if (!this.node.name) {
      throw new GenerateMetadataError('Controller node doesn\'t have a valid name.');
    }

    const sourceFile = this.node.parent.getSourceFile();
    this.tags = this.getTags();
    this.consumes = this.getConsumes();
    this.security = this.getSecurity();

    return {
      location: sourceFile.fileName,
      methods: this.buildMethods(),
      name: this.node.name.text,
<<<<<<< HEAD
      path: this.path,
=======
      path: this.path || '',
>>>>>>> 5465c70a
    };
  }

  private buildMethods() {
    return this.node.members
      .filter((m) => m.kind === ts.SyntaxKind.MethodDeclaration)
<<<<<<< HEAD
      .map((m: ts.MethodDeclaration) => new MethodGenerator(m, this.tags, this.consumes, this.security))
=======
      .map((m: ts.MethodDeclaration) => new MethodGenerator(m, this.tags, this.security))
>>>>>>> 5465c70a
      .filter((generator) => generator.IsValid())
      .map((generator) => generator.Generate());
  }

<<<<<<< HEAD
  private processRouteDecorator() {
    const decorators = getDecorators(this.node, (ident) => ident.text === 'Route' || ident.text === 'tsoa.Route');
    if (!decorators || !decorators.length) { return; }
    if (decorators.length > 1) {
      throw new GenerateMetadataError(`A controller can only have a single 'decoratorName' decorator in \`${(this.node.name as any).text}\` class.`);
=======
  private getPath() {
    const decorators = getDecorators(this.node, (identifier) => identifier.text === 'Route');
    if (!decorators || !decorators.length) {
      return;
    }
    if (decorators.length > 1) {
      throw new GenerateMetadataError(`Only one Route decorator allowed in '${this.node.name!.text}' class.`);
>>>>>>> 5465c70a
    }

    const decorator = decorators[0];
    const expression = decorator.parent as ts.CallExpression;
    const decoratorArgument = expression.arguments[0] as ts.StringLiteral;
<<<<<<< HEAD
    this.path = decoratorArgument ? `${decoratorArgument.text}` : '';
  }

  private getCurrentLocation() {
    const controllerId = this.node.name as ts.Identifier;
    return `${controllerId.text}`;
  }

  private getTags(): string[] {
    const decorators = getDecorators(this.node, (ident) => ident.text === 'Tags' || ident.text === 'tsoa.Tags');
    if (!decorators || !decorators.length) {
      return [];
    }
    if (decorators.length > 1) {
      throw new GenerateMetadataError(`Only one Tags decorator allowed in '${this.getCurrentLocation}' method.`);
    }

    const decorator = decorators[0];
    const expression = decorator.parent as ts.CallExpression;

    return expression.arguments.map((a: any) => a.text);
  }

  private getConsumes(): string[] {
    const decorators = getDecorators(this.node, (ident) => ident.text === 'Consumers' || ident.text === 'tsoa.Consumers');
    if (!decorators || !decorators.length) {
      return ['application/json'];
=======
    return decoratorArgument ? `${decoratorArgument.text}` : '';
  }

  private getTags() {
    const decorators = getDecorators(this.node, (identifier) => identifier.text === 'Tags');
    if (!decorators || !decorators.length) {
      return;
    }
    if (decorators.length > 1) {
      throw new GenerateMetadataError(`Only one Tags decorator allowed in '${this.node.name!.text}' class.`);
    }

    const decorator = decorators[0];
    const expression = decorator.parent as ts.CallExpression;

    return expression.arguments.map((a: any) => a.text as string);
  }

  private getSecurity() {
    const securityDecorators = getDecorators(this.node, (identifier) => identifier.text === 'Security');
    if (!securityDecorators || !securityDecorators.length) {
      return undefined;
    }
    if (securityDecorators.length > 1) {
      throw new GenerateMetadataError(`Only one Security decorator allowed in '${this.node.name!.text}' class.`);
>>>>>>> 5465c70a
    }
    if (decorators.length > 1) {
      throw new GenerateMetadataError(`Only one Consumers decorator allowed in '${this.getCurrentLocation}' method.`);
    }

    const decorator = decorators[0];
    const expression = decorator.parent as ts.CallExpression;

    return expression.arguments.map((a: any) => a.text);
  }

  private getSecurity(): Tsoa.Security | undefined {
    const decorators = getDecorators(this.node, (ident) => ident.text === 'Security' || ident.text === 'tsoa.Security');
    if (!decorators || !decorators.length) {
      return;
    }
    if (decorators.length > 1) {
      throw new GenerateMetadataError(`Only one Security decorator allowed in '${this.getCurrentLocation}' method.`);
    }

    const decorator = decorators[0];
    const expression = decorator.parent as ts.CallExpression;

<<<<<<< HEAD
=======
    const decorator = securityDecorators[0];
    const expression = decorator.parent as ts.CallExpression;

>>>>>>> 5465c70a
    return {
      name: (expression.arguments[0] as any).text,
      scopes: expression.arguments[1] ? (expression.arguments[1] as any).elements.map((e: any) => e.text) : undefined,
    };
  }

}<|MERGE_RESOLUTION|>--- conflicted
+++ resolved
@@ -5,29 +5,22 @@
 import { Tsoa } from './tsoa';
 
 export class ControllerGenerator {
-<<<<<<< HEAD
-  private path: string;
-  private tags: string[];
-  private consumes: string[];
-  private security?: Tsoa.Security;
-
-  constructor(private readonly node: ts.ClassDeclaration) {
-    this.processRouteDecorator();
-=======
   private readonly path?: string;
   private readonly tags?: string[];
+  private readonly contentTypes?: string[];
   private readonly security?: Tsoa.Security;
 
   constructor(private readonly node: ts.ClassDeclaration) {
     this.path = this.getPath();
     this.tags = this.getTags();
     this.security = this.getSecurity();
->>>>>>> 5465c70a
+    this.contentTypes = this.getContentTypes();
   }
 
   public IsValid() {
     return !!this.path || this.path === '';
   }
+
   public Generate(): Tsoa.Controller {
     if (!this.node.parent) {
       throw new GenerateMetadataError('Controller node doesn\'t have a valid parent source file.');
@@ -37,83 +30,35 @@
     }
 
     const sourceFile = this.node.parent.getSourceFile();
-    this.tags = this.getTags();
-    this.consumes = this.getConsumes();
-    this.security = this.getSecurity();
 
     return {
       location: sourceFile.fileName,
       methods: this.buildMethods(),
       name: this.node.name.text,
-<<<<<<< HEAD
-      path: this.path,
-=======
       path: this.path || '',
->>>>>>> 5465c70a
     };
   }
 
   private buildMethods() {
     return this.node.members
       .filter((m) => m.kind === ts.SyntaxKind.MethodDeclaration)
-<<<<<<< HEAD
-      .map((m: ts.MethodDeclaration) => new MethodGenerator(m, this.tags, this.consumes, this.security))
-=======
-      .map((m: ts.MethodDeclaration) => new MethodGenerator(m, this.tags, this.security))
->>>>>>> 5465c70a
+      .map((method: ts.MethodDeclaration) => new MethodGenerator(method, this.tags, this.security, this.contentTypes))
       .filter((generator) => generator.IsValid())
       .map((generator) => generator.Generate());
   }
 
-<<<<<<< HEAD
-  private processRouteDecorator() {
-    const decorators = getDecorators(this.node, (ident) => ident.text === 'Route' || ident.text === 'tsoa.Route');
-    if (!decorators || !decorators.length) { return; }
-    if (decorators.length > 1) {
-      throw new GenerateMetadataError(`A controller can only have a single 'decoratorName' decorator in \`${(this.node.name as any).text}\` class.`);
-=======
   private getPath() {
     const decorators = getDecorators(this.node, (identifier) => identifier.text === 'Route');
     if (!decorators || !decorators.length) {
       return;
     }
     if (decorators.length > 1) {
-      throw new GenerateMetadataError(`Only one Route decorator allowed in '${this.node.name!.text}' class.`);
->>>>>>> 5465c70a
+      throw new GenerateMetadataError(`Only one @Route decorator allowed in '${this.node.name!.text}' class.`);
     }
 
     const decorator = decorators[0];
     const expression = decorator.parent as ts.CallExpression;
     const decoratorArgument = expression.arguments[0] as ts.StringLiteral;
-<<<<<<< HEAD
-    this.path = decoratorArgument ? `${decoratorArgument.text}` : '';
-  }
-
-  private getCurrentLocation() {
-    const controllerId = this.node.name as ts.Identifier;
-    return `${controllerId.text}`;
-  }
-
-  private getTags(): string[] {
-    const decorators = getDecorators(this.node, (ident) => ident.text === 'Tags' || ident.text === 'tsoa.Tags');
-    if (!decorators || !decorators.length) {
-      return [];
-    }
-    if (decorators.length > 1) {
-      throw new GenerateMetadataError(`Only one Tags decorator allowed in '${this.getCurrentLocation}' method.`);
-    }
-
-    const decorator = decorators[0];
-    const expression = decorator.parent as ts.CallExpression;
-
-    return expression.arguments.map((a: any) => a.text);
-  }
-
-  private getConsumes(): string[] {
-    const decorators = getDecorators(this.node, (ident) => ident.text === 'Consumers' || ident.text === 'tsoa.Consumers');
-    if (!decorators || !decorators.length) {
-      return ['application/json'];
-=======
     return decoratorArgument ? `${decoratorArgument.text}` : '';
   }
 
@@ -123,7 +68,22 @@
       return;
     }
     if (decorators.length > 1) {
-      throw new GenerateMetadataError(`Only one Tags decorator allowed in '${this.node.name!.text}' class.`);
+      throw new GenerateMetadataError(`Only one @Tags decorator allowed in '${this.node.name!.text}' class.`);
+    }
+
+    const decorator = decorators[0];
+    const expression = decorator.parent as ts.CallExpression;
+
+    return expression.arguments.map((a: any) => a.text as string);
+  }
+
+  private getContentTypes() {
+    const decorators = getDecorators(this.node, (ident) => ident.text === 'ContentType');
+    if (!decorators || !decorators.length) {
+      return;
+    }
+    if (decorators.length > 1) {
+      throw new GenerateMetadataError(`Only one @ContentType decorator allowed in '${this.node.name!.text}' class.`);
     }
 
     const decorator = decorators[0];
@@ -133,46 +93,19 @@
   }
 
   private getSecurity() {
-    const securityDecorators = getDecorators(this.node, (identifier) => identifier.text === 'Security');
-    if (!securityDecorators || !securityDecorators.length) {
-      return undefined;
-    }
-    if (securityDecorators.length > 1) {
-      throw new GenerateMetadataError(`Only one Security decorator allowed in '${this.node.name!.text}' class.`);
->>>>>>> 5465c70a
+    const decorators = getDecorators(this.node, (identifier) => identifier.text === 'Security');
+    if (!decorators || !decorators.length) {
+      return;
     }
     if (decorators.length > 1) {
-      throw new GenerateMetadataError(`Only one Consumers decorator allowed in '${this.getCurrentLocation}' method.`);
+      throw new GenerateMetadataError(`Only one @Security decorator allowed in '${this.node.name!.text}' class.`);
     }
 
     const decorator = decorators[0];
     const expression = decorator.parent as ts.CallExpression;
-
-    return expression.arguments.map((a: any) => a.text);
-  }
-
-  private getSecurity(): Tsoa.Security | undefined {
-    const decorators = getDecorators(this.node, (ident) => ident.text === 'Security' || ident.text === 'tsoa.Security');
-    if (!decorators || !decorators.length) {
-      return;
-    }
-    if (decorators.length > 1) {
-      throw new GenerateMetadataError(`Only one Security decorator allowed in '${this.getCurrentLocation}' method.`);
-    }
-
-    const decorator = decorators[0];
-    const expression = decorator.parent as ts.CallExpression;
-
-<<<<<<< HEAD
-=======
-    const decorator = securityDecorators[0];
-    const expression = decorator.parent as ts.CallExpression;
-
->>>>>>> 5465c70a
     return {
       name: (expression.arguments[0] as any).text,
       scopes: expression.arguments[1] ? (expression.arguments[1] as any).elements.map((e: any) => e.text) : undefined,
-    };
+    } as Tsoa.Security;
   }
-
 }