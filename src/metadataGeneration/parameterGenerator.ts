import * as ts from 'typescript';
import { getDecoratorName, getDecoratorTextValue } from './../utils/decoratorUtils';
import { getValidateDecorators } from './../utils/validatorUtils';
import { GenerateMetadataError } from './exceptions';
import { MetadataGenerator } from './metadataGenerator';
import { getInitializerValue, resolveType } from './resolveType';
import { Tsoa } from './tsoa';

export class ParameterGenerator {
  constructor(
    private readonly parameter: ts.ParameterDeclaration,
    private readonly method: string,
    private readonly path: string,
  ) { }

  public Generate(): Tsoa.Parameter {
    const decoratorName = getDecoratorName(this.parameter, (identifier) => this.supportParameterDecorator(identifier.text));

    switch (decoratorName) {
      case 'UploadFile':
      case 'tsoa.UploadFile':
        return this.getUploadFieldParameter(this.parameter);
      case 'Request':
      case 'tsoa.Request':
        return this.getRequestParameter(this.parameter);
      case 'Body':
      case 'tsoa.Body':
        return this.getBodyParameter(this.parameter);
      case 'FormData':
      case 'tsoa.FormData':
        return this.getFormDataParameter(this.parameter);
      case 'BodyProp':
      case 'tsoa.BodyProp':
        return this.getBodyPropParameter(this.parameter);
      case 'Header':
      case 'tsoaHeader':
        return this.getHeaderParameter(this.parameter);
      case 'Query':
      case 'tsoa.Query':
        return this.getQueryParameter(this.parameter);
      case 'Path':
      case 'tsoa.Path':
        return this.getPathParameter(this.parameter);
      default:
        return this.getPathParameter(this.parameter);
    }
  }

<<<<<<< HEAD
  private getCurrentLocation() {
    const methodId = (this.parameter.parent as ts.MethodDeclaration).name as ts.Identifier;
    const controllerId = ((this.parameter.parent as ts.MethodDeclaration).parent as ts.ClassDeclaration).name as ts.Identifier;
    return `${controllerId.text}.${methodId.text}`;
  }

  private getUploadFieldParameter(parameter: ts.ParameterDeclaration): Tsoa.Parameter {
    const parameterName = (parameter.name as ts.Identifier).text;
    return {
      description: this.getParameterDescription(parameter),
      in: 'formData',
      name: parameterName,
      parameterName,
      required: !parameter.questionToken,
      type: { dataType: 'file' },
      validators: getValidateDecorators(this.parameter),
    };
  }

  private getFormDataParameter(parameter: ts.ParameterDeclaration): Tsoa.Parameter {
    const parameterName = (parameter.name as ts.Identifier).text;
    const type = this.getValidatedType(parameter);

    return {
      description: this.getParameterDescription(parameter),
      in: 'formData',
      name: parameterName,
      parameterName,
      required: !parameter.questionToken,
      type,
      validators: getValidateDecorators(this.parameter),
    };
  }

=======
>>>>>>> 5465c70a
  private getRequestParameter(parameter: ts.ParameterDeclaration): Tsoa.Parameter {
    const parameterName = (parameter.name as ts.Identifier).text;

    return {
      description: this.getParameterDescription(parameter),
      in: 'request',
      name: parameterName,
      parameterName,
      required: !parameter.questionToken && !parameter.initializer,
      type: { dataType: 'object' },
      validators: getValidateDecorators(this.parameter),
    };
  }

  private getBodyPropParameter(parameter: ts.ParameterDeclaration): Tsoa.Parameter {
    const parameterName = (parameter.name as ts.Identifier).text;
    const type = this.getValidatedType(parameter);

    if (!this.supportBodyMethod(this.method)) {
      throw new GenerateMetadataError(`@BodyProp('${parameterName}') Can't support in ${this.method.toUpperCase()} method.`);
    }

    return {
      default: getInitializerValue(parameter.initializer, type),
      description: this.getParameterDescription(parameter),
      in: 'body-prop',
      name: getDecoratorTextValue(this.parameter, (ident) => ident.text === 'BodyProp') || parameterName,
      parameterName,
      required: !parameter.questionToken && !parameter.initializer,
      type,
      validators: getValidateDecorators(this.parameter),
    };
  }

  private getBodyParameter(parameter: ts.ParameterDeclaration): Tsoa.Parameter {
    const parameterName = (parameter.name as ts.Identifier).text;
    const type = this.getValidatedType(parameter);

    if (!this.supportBodyMethod(this.method)) {
      throw new GenerateMetadataError(`@Body('${parameterName}') Can't support in ${this.method.toUpperCase()} method.`);
    }

    return {
      description: this.getParameterDescription(parameter),
      in: 'body',
      name: parameterName,
      parameterName,
      required: !parameter.questionToken && !parameter.initializer,
      type,
      validators: getValidateDecorators(this.parameter),
    };
  }

  private getHeaderParameter(parameter: ts.ParameterDeclaration): Tsoa.Parameter {
    const parameterName = (parameter.name as ts.Identifier).text;
    const type = this.getValidatedType(parameter, false);

    if (!this.supportPathDataType(type)) {
      throw new GenerateMetadataError(`@Header('${parameterName}') Can't support '${type.dataType}' type.`);
    }

    return {
      default: getInitializerValue(parameter.initializer, type),
      description: this.getParameterDescription(parameter),
      in: 'header',
      name: getDecoratorTextValue(this.parameter, (ident) => ident.text === 'Header') || parameterName,
      parameterName,
      required: !parameter.questionToken && !parameter.initializer,
      type,
      validators: getValidateDecorators(this.parameter),
    };
  }

  private getQueryParameter(parameter: ts.ParameterDeclaration): Tsoa.Parameter {
    const parameterName = (parameter.name as ts.Identifier).text;
    const type = this.getValidatedType(parameter, false);

    if (type.dataType === 'array') {
      const arrayType = type as Tsoa.ArrayType;

      if (!this.supportPathDataType(arrayType.elementType)) {
        throw new GenerateMetadataError(`@Query('${parameterName}') Can't support array '${arrayType.elementType.dataType}' type.`);
      }
    } else {
      if (!this.supportPathDataType(type)) {
        throw new GenerateMetadataError(`@Query('${parameterName}') Can't support '${type.dataType}' type.`);
      }
    }

    return {
      default: getInitializerValue(parameter.initializer, type),
      description: this.getParameterDescription(parameter),
      in: 'query',
      name: getDecoratorTextValue(this.parameter, ident => ident.text === 'Query') || parameterName,
      parameterName,
      required: !parameter.questionToken && !parameter.initializer,
      type,
      validators: getValidateDecorators(this.parameter),
    };
  }

  private getPathParameter(parameter: ts.ParameterDeclaration): Tsoa.Parameter {
    const parameterName = (parameter.name as ts.Identifier).text;
    const type = this.getValidatedType(parameter, false);
    const pathName = getDecoratorTextValue(this.parameter, (ident) => ident.text === 'Path') || parameterName;

    if (!this.supportPathDataType(type)) {
      throw new GenerateMetadataError(`@Path('${parameterName}') Can't support '${type.dataType}' type.`);
    }
    if (!this.path.includes(`{${pathName}}`)) {
      throw new GenerateMetadataError(`@Path('${parameterName}') Can't match in URL: '${this.path}'.`);
    }

    return {
      default: getInitializerValue(parameter.initializer, type),
      description: this.getParameterDescription(parameter),
      in: 'path',
      name: pathName,
      parameterName,
      required: true,
      type,
      validators: getValidateDecorators(this.parameter),
    };
  }

  private getParameterDescription(node: ts.ParameterDeclaration) {
    const symbol = MetadataGenerator.current.typeChecker.getSymbolAtLocation(node.name);
    if (!symbol) { return undefined; }

    const comments = symbol.getDocumentationComment();
    if (comments.length) { return ts.displayPartsToString(comments); }

    return undefined;
  }

  private supportBodyMethod(method: string) {
    return [
      'post', 'put', 'patch',
      'tsoa.post', 'tsoa.put', 'tsoa.patch',
    ].indexOf(method.toLowerCase()) >= -1;
  }

  private supportParameterDecorator(decoratorName: string) {
    return [
      'header', 'tsoa.header', 'query', 'tsoa.query', 'parem',  'tsoa.parem',
      'body', 'tsoa.body', 'bodyprop', 'tsoa.bodyprop', 'request', 'tsoa.request',
      'uploadfile', 'tsoa.uploadfile', 'formdata', 'tsoa.formdata',
    ].indexOf(decoratorName.toLocaleLowerCase()) >= -1;
  }

  private supportPathDataType(parameterType: Tsoa.Type) {
    return ['string', 'integer', 'long', 'float', 'double', 'date', 'datetime', 'buffer', 'boolean', 'enum', 'any'].find((t) => t === parameterType.dataType);
  }

  private getValidatedType(parameter: ts.ParameterDeclaration, extractEnum = true) {
    let typeNode = parameter.type;
    if (!typeNode) {
      const type = MetadataGenerator.current.typeChecker.getTypeAtLocation(parameter);
      typeNode = MetadataGenerator.current.typeChecker.typeToTypeNode(type);
    }
    return resolveType(typeNode, parameter, extractEnum);
  }
}<|MERGE_RESOLUTION|>--- conflicted
+++ resolved
@@ -18,41 +18,23 @@
 
     switch (decoratorName) {
       case 'UploadFile':
-      case 'tsoa.UploadFile':
         return this.getUploadFieldParameter(this.parameter);
       case 'Request':
-      case 'tsoa.Request':
         return this.getRequestParameter(this.parameter);
       case 'Body':
-      case 'tsoa.Body':
         return this.getBodyParameter(this.parameter);
-      case 'FormData':
-      case 'tsoa.FormData':
-        return this.getFormDataParameter(this.parameter);
       case 'BodyProp':
-      case 'tsoa.BodyProp':
         return this.getBodyPropParameter(this.parameter);
       case 'Header':
-      case 'tsoaHeader':
         return this.getHeaderParameter(this.parameter);
       case 'Query':
-      case 'tsoa.Query':
         return this.getQueryParameter(this.parameter);
       case 'Path':
-      case 'tsoa.Path':
-        return this.getPathParameter(this.parameter);
       default:
         return this.getPathParameter(this.parameter);
     }
   }
 
-<<<<<<< HEAD
-  private getCurrentLocation() {
-    const methodId = (this.parameter.parent as ts.MethodDeclaration).name as ts.Identifier;
-    const controllerId = ((this.parameter.parent as ts.MethodDeclaration).parent as ts.ClassDeclaration).name as ts.Identifier;
-    return `${controllerId.text}.${methodId.text}`;
-  }
-
   private getUploadFieldParameter(parameter: ts.ParameterDeclaration): Tsoa.Parameter {
     const parameterName = (parameter.name as ts.Identifier).text;
     return {
@@ -66,23 +48,6 @@
     };
   }
 
-  private getFormDataParameter(parameter: ts.ParameterDeclaration): Tsoa.Parameter {
-    const parameterName = (parameter.name as ts.Identifier).text;
-    const type = this.getValidatedType(parameter);
-
-    return {
-      description: this.getParameterDescription(parameter),
-      in: 'formData',
-      name: parameterName,
-      parameterName,
-      required: !parameter.questionToken,
-      type,
-      validators: getValidateDecorators(this.parameter),
-    };
-  }
-
-=======
->>>>>>> 5465c70a
   private getRequestParameter(parameter: ts.ParameterDeclaration): Tsoa.Parameter {
     const parameterName = (parameter.name as ts.Identifier).text;
 
@@ -219,17 +184,12 @@
   }
 
   private supportBodyMethod(method: string) {
-    return [
-      'post', 'put', 'patch',
-      'tsoa.post', 'tsoa.put', 'tsoa.patch',
-    ].indexOf(method.toLowerCase()) >= -1;
+    return ['post', 'put', 'patch'].indexOf(method.toLowerCase()) >= -1;
   }
 
   private supportParameterDecorator(decoratorName: string) {
     return [
-      'header', 'tsoa.header', 'query', 'tsoa.query', 'parem',  'tsoa.parem',
-      'body', 'tsoa.body', 'bodyprop', 'tsoa.bodyprop', 'request', 'tsoa.request',
-      'uploadfile', 'tsoa.uploadfile', 'formdata', 'tsoa.formdata',
+      'header', 'query', 'parem', 'body', 'bodyprop', 'request', 'uploadfile',
     ].indexOf(decoratorName.toLocaleLowerCase()) >= -1;
   }
 
