#!/usr/bin/env node
/* tslint:disable:no-console */
import { Config, SwaggerConfig, RoutesConfig } from './config';
import { MetadataGenerator } from './metadataGeneration/metadataGenerator';
import { SpecGenerator } from './swagger/specGenerator';
import { RouteGenerator } from './routeGeneration/routeGenerator';
import * as yargs from 'yargs';
import * as fs from 'fs';
import * as path from 'path';
import * as PrettyError from 'pretty-error';
<<<<<<< HEAD
=======
import * as ts from 'typescript';
>>>>>>> f433d1eb

const workingDir: string = process.cwd();
const pe = new PrettyError();

const getPackageJsonValue = (key: string): string => {
  try {
    const packageJson = require(`${workingDir}/package.json`);
    return packageJson[key] || '';
  } catch (err) {
    return '';
  }
};

const versionDefault = getPackageJsonValue('version');
const nameDefault = getPackageJsonValue('name');
const descriptionDefault = getPackageJsonValue('description');
const licenseDefault = getPackageJsonValue('license');

const getConfig = (configPath = 'tsoa.json'): Config => {
  let config: Config;
  try {
    config = require(`${workingDir}/${configPath}`);
  } catch (err) {
    if (err.code === 'MODULE_NOT_FOUND') {
      throw Error(`No config file found at '${configPath}'`);
    } else if (err.name === 'SyntaxError') {
      throw Error(`Invalid JSON syntax in config at '${configPath}': ${err.message}`);
    } else {
      throw Error(`Unhandled error encountered loading '${configPath}': ${err.message}`);
    }
  }

  return config;
};

const validateCompilerOptions = (config?: ts.CompilerOptions): ts.CompilerOptions => {
  return config || {};
};

const validateSwaggerConfig = (config: SwaggerConfig): SwaggerConfig => {
  if (!config.outputDirectory) { throw new Error('Missing outputDirectory: onfiguration most contain output directory'); }
  if (!config.entryFile) { throw new Error('Missing entryFile: Configuration must contain an entry point file.'); }
  config.version = config.version || versionDefault;
  config.name = config.name || nameDefault;
  config.description = config.description || descriptionDefault;
  config.license = config.license || licenseDefault;
  config.basePath = config.basePath || '/';

  return config;
};

const validateRoutesConfig = (config: RoutesConfig): RoutesConfig => {
  if (!config.entryFile) { throw new Error('Missing entryFile: Configuration must contain an entry point file.'); }
  if (!config.routesDir) { throw new Error('Missing routesDir: Configuration must contain a routes file output directory.'); }

  if (config.authenticationModule && !(fs.existsSync(config.authenticationModule) || fs.existsSync(config.authenticationModule + '.ts'))) {
    throw new Error(`No authenticationModule file found at '${config.authenticationModule}'`);
  }

  if (config.iocModule && !(fs.existsSync(config.iocModule) || fs.existsSync(config.iocModule + '.ts'))) {
    throw new Error(`No iocModule file found at '${config.iocModule}'`);
  }

  config.basePath = config.basePath || '/';
  config.middleware = config.middleware || 'express';

  return config;
};

const configurationArgs = {
  alias: 'c',
  describe: 'tsoa configuration file; default is tsoa.json in the working directory',
  required: false,
  type: 'string'
};

const hostArgs = {
  describe: 'API host',
  required: false,
  type: 'string'
};

const basePathArgs = {
  describe: 'Base API path',
  required: false,
  type: 'string'
};

yargs
  .usage('Usage: $0 <command> [options]')
  .demand(1)

  .command('swagger', 'Generate swagger spec', {
    basePath: basePathArgs as any,
    configuration: configurationArgs as any,
    host: hostArgs as any
  }, (args: CommandLineArgs) => {
    try {
      const config = getConfig(args.configuration);
      if (args.basePath) {
        config.swagger.basePath = args.basePath;
      }
      if (args.host) {
        config.swagger.host = args.host;
      }

      const compilerOptions = validateCompilerOptions(config.compilerOptions);
      const swaggerConfig = validateSwaggerConfig(config.swagger);
      const metadata = new MetadataGenerator(swaggerConfig.entryFile, compilerOptions).Generate();
      new SpecGenerator(metadata, config.swagger).GenerateJson(swaggerConfig.outputDirectory);

      // tslint:disable-next-line:no-console
      console.info('Generate swagger successful.');
    } catch (err) {
      console.error('Generate swagger error.\n', pe.render(err));
    }
  })

  .command('routes', 'Generate routes', {
    basePath: basePathArgs as any,
    configuration: configurationArgs as any
  }, (args: CommandLineArgs) => {
    try {
      const config = getConfig(args.configuration);
      if (args.basePath) {
        config.routes.basePath = args.basePath;
      }

      const compilerOptions = validateCompilerOptions(config.compilerOptions);
      const routesConfig = validateRoutesConfig(config.routes);
      const metadata = new MetadataGenerator(routesConfig.entryFile, compilerOptions).Generate();
      const routeGenerator = new RouteGenerator(metadata, routesConfig);

      let pathTransformer;
      let template;
      pathTransformer = (path: string) => path.replace(/{/g, ':').replace(/}/g, '');

      switch (routesConfig.middleware) {
        case 'express':
          template = path.join(__dirname, 'routeGeneration/templates/express.ts');
          break;
        case 'hapi':
          template = path.join(__dirname, 'routeGeneration/templates/hapi.ts');
          pathTransformer = (path: string) => path;
          break;
        case 'koa':
          template = path.join(__dirname, 'routeGeneration/templates/koa.ts');
          break;
        default:
          template = path.join(__dirname, 'routeGeneration/templates/express.ts');
      }

      if (routesConfig.middlewareTemplate) {
        template = routesConfig.middlewareTemplate;
      }

      routeGenerator.GenerateCustomRoutes(template, pathTransformer);
      // tslint:disable-next-line:no-console
      console.info('Generate routes successful.');
    } catch (err) {
      console.error('Generate routes error.\n', pe.render(err));
    }
  })

  .help('help')
  .alias('help', 'h')
  .argv;

interface CommandLineArgs extends yargs.Argv {
  basePath: string;
  configuration: string;
  host: string;
}<|MERGE_RESOLUTION|>--- conflicted
+++ resolved
@@ -8,10 +8,7 @@
 import * as fs from 'fs';
 import * as path from 'path';
 import * as PrettyError from 'pretty-error';
-<<<<<<< HEAD
-=======
 import * as ts from 'typescript';
->>>>>>> f433d1eb
 
 const workingDir: string = process.cwd();
 const pe = new PrettyError();
