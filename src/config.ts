import * as ts from 'typescript';
import { Swagger } from './swagger/swagger';

export interface Config {
  /**
   * Swagger generation configuration object
   */
  swagger: SwaggerConfig;

  /**
   * Route generation configuration object
   */
  routes: RoutesConfig;

  /**
   * Directories to ignore during TypeScript metadata scan
   */
  ignore?: string[];

  /**
   * Typescript CompilerOptions to be used during generation
   *
   * @type {ts.CompilerOptions}
   * @memberof RoutesConfig
   */
  compilerOptions?: ts.CompilerOptions;
}

/**
 * these options will be removed in a future version since we would prefer consumers to explicitly state their preference that the tsoa validation throws or removes additional properties
 */
export type DeprecatedOptionForAdditionalPropertiesHandling = true | false;

export interface SwaggerConfig {
  /**
   * Generated SwaggerConfig.json will output here
   */
  outputDirectory: string;

  /**
   * The entry point to your API
   */
  entryFile: string;

  /**
<<<<<<< HEAD
   * Controllers glob path, contains directories with wild card to file names.
   */
  controllerPathGlobs?: string[];

  /**
   * Set this to true if you want to prevent requests from coming in with more properties than are known/allowed
=======
   * Modes that allow you to prevent input data from entering into your API. This will document your decision in the swagger.yaml and it will turn on excess-property validation (at runtime) in your routes.
>>>>>>> f86beef2
   */
  noImplicitAdditionalProperties?: 'throw-on-extras' | 'silently-remove-extras' | DeprecatedOptionForAdditionalPropertiesHandling;

  /**
   * API host, expressTemplate.g. localhost:3000 or myapi.com
   */
  host?: string;

  /**
   * API version number; defaults to npm package version
   */
  version?: string;

  /**
   * Major OpenAPI version to generate; defaults to version 2 when not specified
   * Possible values:
   *  - 2: generates OpenAPI version 2.
   *  - 3: generates OpenAPI version 3.
   */
  specVersion?: Swagger.SupportedSpecMajorVersion;

  /**
   * API name; defaults to npm package name
   */
  name?: string;

  /**
   * 'API description; defaults to npm package description
   */
  description?: string;

  /**
   * API license; defaults to npm package license
   */
  license?: string;

  /**
   * Base API path; e.g. the 'v1' in https://myapi.com/v1
   */
  basePath?: string;

  /**
   * Extend generated swagger spec with this object
   * Note that generated properties will always take precedence over what get specified here
   */
  spec?: any;

  /**
   * Alter how the spec is merged to generated swagger spec.
   * Possible values:
   *  - 'immediate' is overriding top level elements only thus you can not append a new path or alter an existing value without erasing same level elements.
   *  - 'recursive' proceed to a deep merge and will concat every branches or override or create new values if needed. @see https://www.npmjs.com/package/merge
   * The default is set to immediate so it is not breaking previous versions.
   * @default 'immediate'
   */
  specMerging?: 'immediate' | 'recursive';

  /**
   * Security Definitions Object
   * A declaration of the security schemes available to be used in the
   * specification. This does not enforce the security schemes on the operations
   * and only serves to provide the relevant details for each scheme.
   */
  securityDefinitions?: {
    [name: string]: Swagger.Security,
  };

  /**
   * Swagger Tags Information for your API
   */
  tags?: Swagger.Tag[];

  yaml?: boolean;

  schemes?: Swagger.Protocol[];
}

export interface  RoutesConfig {
  /**
   * Routes directory; generated routes.ts (which contains the generated code wiring up routes using middleware of choice) will be dropped here
   */
  routesDir: string;

  /**
   * The entry point to your API
   */
  entryFile: string;

  /**
   * Base API path; e.g. the '/v1' in https://myapi.com/v1
   */
  basePath?: string;

  /**
   * Middleware provider.
   */
  middleware?: 'express' | 'hapi' | 'koa';

  /**
   * Override the Middleware template
   */
  middlewareTemplate?: string;

  /**
   * IOC module; e.g. './inversify/ioc' where IOC container named `iocContainer` is defined (https://github.com/inversify/InversifyJS)
   */
  iocModule?: string;

  /**
   * Authentication Module for express, hapi and koa
   */
  authenticationModule?: string;

  /**
   * Controllers glob path, contains directories with wild card to file names.
   */
  controllerPathGlobs?: string[];
}<|MERGE_RESOLUTION|>--- conflicted
+++ resolved
@@ -43,16 +43,7 @@
   entryFile: string;
 
   /**
-<<<<<<< HEAD
-   * Controllers glob path, contains directories with wild card to file names.
-   */
-  controllerPathGlobs?: string[];
-
-  /**
-   * Set this to true if you want to prevent requests from coming in with more properties than are known/allowed
-=======
    * Modes that allow you to prevent input data from entering into your API. This will document your decision in the swagger.yaml and it will turn on excess-property validation (at runtime) in your routes.
->>>>>>> f86beef2
    */
   noImplicitAdditionalProperties?: 'throw-on-extras' | 'silently-remove-extras' | DeprecatedOptionForAdditionalPropertiesHandling;
 
@@ -130,7 +121,7 @@
   schemes?: Swagger.Protocol[];
 }
 
-export interface  RoutesConfig {
+export interface RoutesConfig {
   /**
    * Routes directory; generated routes.ts (which contains the generated code wiring up routes using middleware of choice) will be dropped here
    */
