{
    "compilerOptions": {
        "outDir": "dist",
        "sourceMap": true,
        "noImplicitAny": false,
        "module": "commonjs",
        "target": "es5",
        "lib": [
<<<<<<< HEAD
			"es6",
=======
            "es6",
            "es2017.object",
>>>>>>> ecdd050c
            "dom"
        ],
        "typeRoots": [
            "node_modules/@types",
            "./typings"
        ],
        "downlevelIteration": true,
        "experimentalDecorators": true,
        "declaration": true,
        "noUnusedLocals": true,
        "strictNullChecks": true,
        "newLine": "LF",
        "noUnusedParameters": false,
        "emitDecoratorMetadata": true,
        "noImplicitThis": true,
        "noImplicitReturns": true,
        "noFallthroughCasesInSwitch": true,
        "strictBindCallApply": true
    },
    "exclude": [
        "src/routeGeneration/templates/**/*"
    ],
    "include": [
        "src/**/*.ts"
    ]
}<|MERGE_RESOLUTION|>--- conflicted
+++ resolved
@@ -6,12 +6,8 @@
         "module": "commonjs",
         "target": "es5",
         "lib": [
-<<<<<<< HEAD
-			"es6",
-=======
             "es6",
             "es2017.object",
->>>>>>> ecdd050c
             "dom"
         ],
         "typeRoots": [
