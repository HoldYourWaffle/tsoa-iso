--- conflicted
+++ resolved
@@ -67,10 +67,25 @@
     "optionalPublicConstructorVar": { "required": false, "typeName": "string" },
     "id": { "required": true, "typeName": "double" },
   },
+  "GenericRequestTestModel": {
+    "name": { "required": true, "typeName": "string" },
+    "value": { "required": true, "typeName": "TestModel" },
+  },
   "Result": {
     "value": { "required": true, "typeName": "object" },
   },
-<<<<<<< HEAD
+  "GenericModelTestModel": {
+    "result": { "required": true, "typeName": "TestModel" },
+  },
+  "GenericModelTestModel[]": {
+    "result": { "required": true, "typeName": "array", "array": { "typeName": "TestModel" } },
+  },
+  "GenericModelstring": {
+    "result": { "required": true, "typeName": "string" },
+  },
+  "GenericModelstring[]": {
+    "result": { "required": true, "typeName": "array", "array": { "typeName": "string" } },
+  },
   "ErrorResponseModel": {
     "status": { "required": true, "typeName": "double" },
     "message": { "required": true, "typeName": "string" },
@@ -82,30 +97,6 @@
     "weight": { "required": true, "typeName": "float" },
     "human": { "required": true, "typeName": "boolean" },
     "gender": { "required": true, "typeName": "enum", "enumMembers": ["MALE", "FEMALE"] },
-=======
-  'GenericRequestTestModel': {
-    'name': { typeName: 'string', required: true },
-    'value': { typeName: 'TestModel', required: true },
-  },
-  'Result': {
-    'value': { typeName: 'object', required: true },
-  },
-  'GenericModelTestModel': {
-    'result': { typeName: 'TestModel', required: true },
-  },
-  'GenericModelTestModel[]': {
-    'result': { typeName: 'array', required: true, arrayType: 'TestModel' },
-  },
-  'GenericModelstring': {
-    'result': { typeName: 'string', required: true },
-  },
-  'GenericModelstring[]': {
-    'result': { typeName: 'array', required: true, arrayType: 'string' },
-  },
-  'ErrorResponseModel': {
-    'status': { typeName: 'number', required: true },
-    'message': { typeName: 'string', required: true },
->>>>>>> dd14b6f1
   },
   "UserResponseModel": {
     "id": { "required": true, "typeName": "double" },
@@ -419,7 +410,7 @@
     config: {
       handler: (request: any, reply) => {
         const args = {
-          'genericReq': { name: 'genericReq', typeName: 'GenericRequestTestModel', required: true, in: 'body', },
+          genericReq: { "in": "body", "name": "genericReq", "required": true, "typeName": "GenericRequestTestModel" },
         };
 
         let validatedArgs: any[] = [];
@@ -1330,8 +1321,8 @@
         {
           method: authenticateMiddleware('tsoa_auth'
             , ["write:pets", "read:pets"]
-          )        
-}
+          )
+        }
       ],
       handler: (request: any, reply) => {
         const args = {
@@ -1662,18 +1653,9 @@
       pre: [
         {
           method: authenticateMiddleware('tsoa_auth'
-<<<<<<< HEAD
             , ["write:pets", "read:pets"]
-          )
-        }
-=======
-            , [
-              'write:pets',
-              'read:pets'
-            ]
           )        
 }
->>>>>>> dd14b6f1
       ],
       handler: (request: any, reply) => {
         const args = {
