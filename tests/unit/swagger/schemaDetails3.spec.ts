import { expect } from 'chai';
import 'mocha';
import { SwaggerConfig } from '../../../src/config';
import { MetadataGenerator } from '../../../src/metadataGeneration/metadataGenerator';
import { SpecGenerator3 } from '../../../src/swagger/specGenerator3';
import { Swagger } from '../../../src/swagger/swagger';
import { getDefaultOptions } from '../../fixtures/defaultOptions';
import { TestModel } from '../../fixtures/duplicateTestModel';

describe('Definition generation for OpenAPI 3.0.0', () => {
  const metadata = new MetadataGenerator('./tests/fixtures/controllers/getController.ts').Generate();

  const defaultOptions = getDefaultOptions();
  const optionsWithNoAdditional = Object.assign<{}, SwaggerConfig, Partial<SwaggerConfig>>({}, defaultOptions, {
    noImplicitAdditionalProperties: 'silently-remove-extras',
  });

  interface ISpecAndName {
    spec: Swagger.Spec3;
    /**
     * If you want to add another spec here go for it. The reason why we use a string literal is so that tests below won't have "magic string" errors when expected test results differ based on the name of the spec you're testing.
     */
    specName: 'specDefault' | 'specWithNoImplicitExtras';
  }

  const specDefault: ISpecAndName = {
      spec: new SpecGenerator3(metadata, defaultOptions).GetSpec(),
      specName: 'specDefault',
  };
  const specWithNoImplicitExtras: ISpecAndName = {
    spec: new SpecGenerator3(metadata, optionsWithNoAdditional).GetSpec(),
    specName: 'specWithNoImplicitExtras',
  };

  /**
   * This allows us to iterate over specs that have different options to ensure that certain behavior is consistent
   */
  const allSpecs: ISpecAndName[] = [
    specDefault,
    specWithNoImplicitExtras,
  ];

  function forSpec(chosenSpec: ISpecAndName): string {
    return `for the ${chosenSpec.specName} spec`;
  }

  describe('servers', () => {
    it('should replace the parent schemes element', () => {
      expect(specDefault.spec).to.not.have.property('schemes');
      expect(specDefault.spec.servers[0].url).to.match(/^https/);
    });

    it('should replace the parent host element', () => {
      expect(specDefault.spec).to.not.have.property('host');
      expect(specDefault.spec.servers[0].url).to.match(/localhost:3000/);
    });

    it('should replace the parent basePath element', () => {
      expect(specDefault.spec).to.not.have.property('basePath');
      expect(specDefault.spec.servers[0].url).to.match(/\/v1/);
    });
  });

  describe('security', () => {
    it('should replace the parent securityDefinitions with securitySchemes within components', () => {
      expect(specDefault.spec).to.not.have.property('securityDefinitions');
      expect(specDefault.spec.components.securitySchemes).to.be.ok;
    });

    it('should replace type: basic with type: http and scheme: basic', () => {
      if (!specDefault.spec.components.securitySchemes) { throw new Error('No security schemes.'); }
      if (!specDefault.spec.components.securitySchemes.basic) { throw new Error('No basic security scheme.'); }

      const basic = specDefault.spec.components.securitySchemes.basic as Swagger.BasicSecurity3;

      expect(basic.type).to.equal('http');
      expect(basic.scheme).to.equal('basic');
    });
  });

  describe('paths', () => {
    describe('requestBody', () => {
      it('should replace the body parameter with a requestBody', () => {
        const metadataPost = new MetadataGenerator('./tests/fixtures/controllers/postController.ts').Generate();
        const specPost = new SpecGenerator3(metadataPost, getDefaultOptions()).GetSpec();

        if (!specPost.paths) { throw new Error('Paths are not defined.'); }
        if (!specPost.paths['/PostTest']) { throw new Error('PostTest path not defined.'); }
        if (!specPost.paths['/PostTest'].post) { throw new Error('PostTest post method not defined.'); }

        const method = specPost.paths['/PostTest'].post;

        if (!method || !method.parameters) { throw new Error('Parameters not defined.'); }

        expect(method.parameters).to.deep.equal([]);

        if (!method.requestBody) { throw new Error('Request body not defined.'); }

        expect(method.requestBody.content['application/json'].schema).to.deep.equal({
          $ref: '#/components/schemas/TestModel',
        });
      });
    });
  });

  describe('components', () => {
    describe('schemas', () => {
      it('should replace definitions with schemas', () => {
        if (!specDefault.spec.components.schemas) { throw new Error('Schemas not defined.'); }

        expect(specDefault.spec).to.not.have.property('definitions');
        expect(specDefault.spec.components.schemas.TestModel).to.exist;
      });

      it('should replace x-nullable with nullable', () => {
        if (!specDefault.spec.components.schemas) { throw new Error('Schemas not defined.'); }
        if (!specDefault.spec.components.schemas.TestModel) { throw new Error('TestModel not defined.'); }

        const testModel = specDefault.spec.components.schemas.TestModel;

        if (!testModel.properties) {
            throw new Error('testModel.properties should have been a truthy object');
        }
        expect(testModel.properties.optionalString).to.not.have.property('x-nullable');
        expect(testModel.properties.optionalString.nullable).to.be.true;
      });
    });
  });

  allSpecs.forEach(currentSpec => {
    describe(`for ${currentSpec.specName}`, () => {
        describe('should set additionalProperties to false if noImplicitAdditionalProperties is set to "throw-on-extras" (when there are no dictionary or any types)', () => {
            // Arrange

            // Assert
            if (!currentSpec.spec.components.schemas) {
                throw new Error('spec.components.schemas should have been truthy');
            }

            const interfaceModelName = 'TestModel';

            /**
             * By creating a record of "keyof T" we ensure that contributors will need add a test for any new property that is added to the model
             */
            const assertionsPerProperty: Record<keyof TestModel, (propertyName: string, schema: Swagger.Spec) => void> = {
                id: (propertyName, propertySchema) => {
                    // should generate properties from extended interface
                    expect(propertySchema.type).to.eq('number', `for property ${propertyName}.type`);
                    expect(propertySchema.format).to.eq('double', `for property ${propertyName}.format`);
                    expect(propertySchema).to.not.haveOwnProperty('additionalProperties', `for property ${propertyName}`);
                },
                numberValue: (propertyName, propertySchema) => {
                    expect(propertySchema.type).to.eq('number', `for property ${propertyName}.type`);
                    expect(propertySchema.format).to.eq('double', `for property ${propertyName}.format`);
                    const descriptionFromJsDocs = 'This is a description of this model property, numberValue';
                    expect(propertySchema.description).to.eq(descriptionFromJsDocs, `for property ${propertyName}.description`);
                    expect(propertySchema).to.not.haveOwnProperty('additionalProperties', `for property ${propertyName}`);
                },
                // tslint:disable-next-line: object-literal-sort-keys
                numberArray: (propertyName, propertySchema) => {
                    expect(propertySchema.type).to.eq('array', `for property ${propertyName}.type`);
                    if (!propertySchema.items) { throw new Error(`There was no 'items' property on ${propertyName}.`); }
                    expect(propertySchema.items.type).to.eq('number', `for property ${propertyName}.items.type`);
                    expect(propertySchema.items.format).to.eq('double', `for property ${propertyName}.items.format`);
                    expect(propertySchema.description).to.eq(undefined, `for property ${propertyName}.description`);
                    expect(propertySchema).to.not.haveOwnProperty('additionalProperties', `for property ${propertyName}`);
                },
                stringValue: (propertyName, propertySchema) => {
                    expect(propertySchema.type).to.eq('string', `for property ${propertyName}.type`);
                    expect(propertySchema.format).to.eq('password', `for property ${propertyName}.format`);
                    expect(propertySchema).to.not.haveOwnProperty('additionalProperties', `for property ${propertyName}`);
                },
                stringArray: (propertyName, propertySchema) => {
                    expect(propertySchema.type).to.eq('array', `for property ${propertyName}.type`);
                    if (!propertySchema.items) { throw new Error(`There was no 'items' property on ${propertyName}.`); }
                    expect(propertySchema.items.type).to.eq('string', `for property ${propertyName}.items.type`);
                    expect(propertySchema.items.format).to.eq(undefined, `for property ${propertyName}.items.format`);
                    expect(propertySchema.description).to.eq(undefined, `for property ${propertyName}.description`);
                    expect(propertySchema).to.not.haveOwnProperty('additionalProperties', `for property ${propertyName}`);
                },
                boolValue: (propertyName, propertySchema) => {
                    expect(propertySchema.type).to.eq('boolean', `for property ${propertyName}.type`);
                    expect(propertySchema.default).to.eq('true', `for property ${propertyName}.default`);
                    expect(propertySchema).to.not.haveOwnProperty('additionalProperties', `for property ${propertyName}`);
                },
                boolArray: (propertyName, propertySchema) => {
                    expect(propertySchema.type).to.eq('array', `for property ${propertyName}.type`);
                    if (!propertySchema.items) { throw new Error(`There was no 'items' property on ${propertyName}.`); }
                    expect(propertySchema.items.type).to.eq('boolean', `for property ${propertyName}.items.type`);
                    expect(propertySchema.items.default).to.eq(undefined, `for property ${propertyName}.items.default`);
                    expect(propertySchema.description).to.eq(undefined, `for property ${propertyName}.description`);
                    expect(propertySchema).to.not.haveOwnProperty('additionalProperties', `for property ${propertyName}`);
                },
                object: (propertyName, propertySchema) => {
                    expect(propertySchema.type).to.eq('object', `for property ${propertyName}`);
                    if (currentSpec.specName === 'specWithNoImplicitExtras') {
                        expect(propertySchema.additionalProperties).to.eq(false, forSpec(currentSpec));
                    } else {
                        expect(propertySchema.additionalProperties).to.eq(true, forSpec(currentSpec));
                    }
                },
                objectArray: (propertyName, propertySchema) => {
                    expect(propertySchema.type).to.eq('array', `for property ${propertyName}`);
                    // Now check the items on the array of objects
                    if (!propertySchema.items) { throw new Error(`There was no \'items\' property on ${propertyName}.`); }
                    expect(propertySchema.items.type).to.equal('object');
                    // The "PetShop" Swagger editor considers it valid to have additionalProperties on an array of objects
                    //      So, let's convince TypeScript
                    const itemsAsSchema = propertySchema.items as Swagger.Schema;
                    if (currentSpec.specName === 'specWithNoImplicitExtras') {
                        expect(itemsAsSchema.additionalProperties).to.eq(false, forSpec(currentSpec));
                    } else {
                        expect(itemsAsSchema.additionalProperties).to.eq(true, forSpec(currentSpec));
                    }
                },
                enumValue: (propertyName, propertySchema) => {
                    expect(propertySchema.type).to.eq(undefined, `for property ${propertyName}.type`);
                    expect(propertySchema.$ref).to.eq('#/components/schemas/EnumIndexValue', `for property ${propertyName}.$ref`);
                    expect(propertySchema.nullable).to.eq(true, `for property ${propertyName}.nullable`);
                    expect(propertySchema).to.not.haveOwnProperty('additionalProperties', `for property ${propertyName}`);
                },
                enumArray: (propertyName, propertySchema) => {
                    expect(propertySchema.type).to.eq('array', `for property ${propertyName}.type`);
                    expect(propertySchema.description).to.eq(undefined, `for property ${propertyName}.description`);
                    expect(propertySchema.nullable).to.eq(true, `for property ${propertyName}.nullable`);
                    expect(propertySchema).to.not.haveOwnProperty('additionalProperties', `for property ${propertyName}`);
                    if (!propertySchema.items) { throw new Error(`There was no 'items' property on ${propertyName}.`); }
                    expect(propertySchema.items.$ref).to.eq('#/components/schemas/EnumIndexValue', `for property ${propertyName}.items.$ref`);
                },
                enumNumberValue: (propertyName, propertySchema) => {
                    expect(propertySchema.type).to.eq(undefined, `for property ${propertyName}.type`);
                    expect(propertySchema.$ref).to.eq('#/components/schemas/EnumNumberValue', `for property ${propertyName}.$ref`);
                    expect(propertySchema.nullable).to.eq(true, `for property ${propertyName}.nullable`);
                    expect(propertySchema).to.not.haveOwnProperty('additionalProperties', `for property ${propertyName}`);
                },
                enumNumberArray: (propertyName, propertySchema) => {
                    expect(propertySchema.type).to.eq('array', `for property ${propertyName}.type`);
                    expect(propertySchema.description).to.eq(undefined, `for property ${propertyName}.description`);
                    expect(propertySchema.nullable).to.eq(true, `for property ${propertyName}.nullable`);
                    expect(propertySchema).to.not.haveOwnProperty('additionalProperties', `for property ${propertyName}`);
                    if (!propertySchema.items) { throw new Error(`There was no 'items' property on ${propertyName}.`); }
                    expect(propertySchema.items.$ref).to.eq('#/components/schemas/EnumNumberValue', `for property ${propertyName}.items.$ref`);
                },
                enumStringValue: (propertyName, propertySchema) => {
                    expect(propertySchema.type).to.eq(undefined, `for property ${propertyName}.type`);
                    expect(propertySchema).to.not.haveOwnProperty('additionalProperties', `for property ${propertyName}`);
                    expect(propertySchema.$ref).to.eq('#/components/schemas/EnumStringValue', `for property ${propertyName}.$ref`);
                    expect(propertySchema.nullable).to.eq(true, `for property ${propertyName}.nullable`);
                },
                enumStringArray: (propertyName, propertySchema) => {
                    expect(propertySchema.type).to.eq('array', `for property ${propertyName}.type`);
                    expect(propertySchema.description).to.eq(undefined, `for property ${propertyName}.description`);
                    expect(propertySchema.nullable).to.eq(true, `for property ${propertyName}.nullable`);
                    expect(propertySchema).to.not.haveOwnProperty('additionalProperties', `for property ${propertyName}`);
                    if (!propertySchema.items) { throw new Error(`There was no 'items' property on ${propertyName}.`); }
                    expect(propertySchema.items.$ref).to.eq('#/components/schemas/EnumStringValue', `for property ${propertyName}.items.$ref`);
                },
                modelValue: (propertyName, propertySchema) => {
                    expect(propertySchema.$ref).to.eq('#/components/schemas/TestSubModel', `for property ${propertyName}.$ref`);
                    expect(propertySchema).to.not.haveOwnProperty('additionalProperties', `for property ${propertyName}`);
                },
                modelsArray: (propertyName, propertySchema) => {
                    expect(propertySchema.type).to.eq('array', `for property ${propertyName}.type`);
                    expect(propertySchema).to.not.haveOwnProperty('additionalProperties', `for property ${propertyName}`);
                    if (!propertySchema.items) { throw new Error(`There was no 'items' property on ${propertyName}.`); }
                    expect(propertySchema.items.$ref).to.eq('#/components/schemas/TestSubModel', `for property ${propertyName}.items.$ref`);
                },
                strLiteralVal: (propertyName, propertySchema) => {
                    expect(propertySchema.type).to.eq('string', `for property ${propertyName}.type`);
                    expect(propertySchema).to.not.haveOwnProperty('additionalProperties', `for property ${propertyName}`);
                    if (!propertySchema.enum) { throw new Error(`There was no 'enum' property on ${propertyName}.`); }
                    expect(propertySchema.enum).to.have.length(2, `for property ${propertyName}.enum`);
                    expect(propertySchema.enum).to.include('Foo', `for property ${propertyName}.enum`);
                    expect(propertySchema.enum).to.include('Bar', `for property ${propertyName}.enum`);
                },
                strLiteralArr: (propertyName, propertySchema) => {
                    expect(propertySchema.type).to.eq('array', `for property ${propertyName}.type`);
                    expect(propertySchema).to.not.haveOwnProperty('additionalProperties', `for property ${propertyName}`);
                    expect(propertySchema.description).to.eq(undefined, `for property ${propertyName}.description`);
                    expect(propertySchema.nullable).to.eq(undefined, `for property ${propertyName}.nullable`);
                    if (!propertySchema.items) { throw new Error(`There was no 'items' property on ${propertyName}.`); }
                    expect(propertySchema.items.type).to.eq('string', `for property ${propertyName}.items.type`);
                    if (!propertySchema.items.enum) { throw new Error(`There was no 'enum' property on ${propertyName}.items`); }
                    expect(propertySchema.items.enum).to.have.length(2, `for property ${propertyName}.items.enum`);
                    expect(propertySchema.items.enum).to.include('Foo', `for property ${propertyName}.items.enum`);
                    expect(propertySchema.items.enum).to.include('Bar', `for property ${propertyName}.items.enum`);
                },
                unionPrimetiveType: (propertyName, propertySchema) => {
                    expect(propertySchema.type).to.eq('string', `for property ${propertyName}.type`);
                    expect(propertySchema.nullable).to.eq(true, `for property ${propertyName}.nullable`);
                    if (!propertySchema.enum) { throw new Error(`There was no 'enum' property on ${propertyName}.`); }
                    expect(propertySchema.enum).to.have.length(5, `for property ${propertyName}.enum`);
                    expect(propertySchema.enum).to.include('String', `for property ${propertyName}.enum`);
                    expect(propertySchema.enum).to.include('1', `for property ${propertyName}.enum`);
                    expect(propertySchema.enum).to.include('20', `for property ${propertyName}.enum`);
                    expect(propertySchema.enum).to.include('true', `for property ${propertyName}.enum`);
                    expect(propertySchema.enum).to.include('false', `for property ${propertyName}.enum`);
                },
                dateValue: (propertyName, propertySchema) => {
                    expect(propertySchema.type).to.eq('string', `for property ${propertyName}.type`);
                    expect(propertySchema.nullable).to.eq(true, `for property ${propertyName}.nullable`);
                    expect(propertySchema.format).to.eq('date-time', `for property ${propertyName}.format`);
                    expect(propertySchema).to.not.haveOwnProperty('additionalProperties', `for property ${propertyName}`);
                },
                optionalString: (propertyName, propertySchema) => {
                    // should generate an optional property from an optional property
                    expect(propertySchema.type).to.eq('string', `for property ${propertyName}.type`);
                    expect(propertySchema.nullable).to.eq(true, `for property ${propertyName}.nullable`);
                    expect(propertySchema).to.not.haveOwnProperty('additionalProperties', `for property ${propertyName}`);
                    expect(propertySchema).to.not.haveOwnProperty('format', `for property ${propertyName}`);
                },
                anyType: (propertyName, propertySchema) => {
                    expect(propertySchema.type).to.eq('object', `for property ${propertyName}`);
                    expect(propertySchema.nullable).to.eq(true, `for property ${propertyName}.nullable`);
                    expect(propertySchema.additionalProperties).to.eq(true, 'because the "any" type always allows more properties be definition');
                },
                modelsObjectIndirect: (propertyName, propertySchema) => {
                    expect(propertySchema.$ref).to.eq('#/components/schemas/TestSubModelContainer', `for property ${propertyName}.$ref`);
                    expect(propertySchema).to.not.haveOwnProperty('additionalProperties', `for property ${propertyName}`);
                    expect(propertySchema.nullable).to.eq(true, `for property ${propertyName}.nullable`);
                },
                modelsObjectIndirectNS: (propertyName, propertySchema) => {
                    expect(propertySchema.$ref).to.eq('#/components/schemas/TestSubModelContainerNamespace.TestSubModelContainer', `for property ${propertyName}.$ref`);
                    expect(propertySchema).to.not.haveOwnProperty('additionalProperties', `for property ${propertyName}`);
                    expect(propertySchema.nullable).to.eq(true, `for property ${propertyName}.nullable`);
                },
                modelsObjectIndirectNS2: (propertyName, propertySchema) => {
                    expect(propertySchema.$ref).to.eq('#/components/schemas/TestSubModelContainerNamespace.InnerNamespace.TestSubModelContainer2', `for property ${propertyName}.$ref`);
                    expect(propertySchema).to.not.haveOwnProperty('additionalProperties', `for property ${propertyName}`);
                    expect(propertySchema.nullable).to.eq(true, `for property ${propertyName}.nullable`);
                },
                modelsObjectIndirectNS_Alias: (propertyName, propertySchema) => {
                    expect(propertySchema.$ref).to.eq('#/components/schemas/TestSubModelContainerNamespace_TestSubModelContainer', `for property ${propertyName}.$ref`);
                    expect(propertySchema).to.not.haveOwnProperty('additionalProperties', `for property ${propertyName}`);
                    expect(propertySchema.nullable).to.eq(true, `for property ${propertyName}.nullable`);
                    },
                modelsObjectIndirectNS2_Alias: (propertyName, propertySchema) => {
                    expect(propertySchema.$ref).to.eq('#/components/schemas/TestSubModelContainerNamespace_InnerNamespace_TestSubModelContainer2', `for property ${propertyName}.$ref`);
                    expect(propertySchema).to.not.haveOwnProperty('additionalProperties', `for property ${propertyName}`);
                    expect(propertySchema.nullable).to.eq(true, `for property ${propertyName}.nullable`);
                },
                modelsArrayIndirect: (propertyName, propertySchema) => {
                    expect(propertySchema.$ref).to.eq('#/components/schemas/TestSubArrayModelContainer', `for property ${propertyName}.$ref`);
                    expect(propertySchema).to.not.haveOwnProperty('additionalProperties', `for property ${propertyName}`);
                    expect(propertySchema.nullable).to.eq(true, `for property ${propertyName}.nullable`);
                },
                modelsEnumIndirect: (propertyName, propertySchema) => {
                    expect(propertySchema.$ref).to.eq('#/components/schemas/TestSubEnumModelContainer', `for property ${propertyName}.$ref`);
                    expect(propertySchema).to.not.haveOwnProperty('additionalProperties', `for property ${propertyName}`);
                    expect(propertySchema.nullable).to.eq(true, `for property ${propertyName}.nullable`);
                },
                typeAliasCase1: (propertyName, propertySchema) => {
                    expect(propertySchema.$ref).to.eq('#/components/schemas/TypeAliasModelCase1', `for property ${propertyName}.$ref`);
                    expect(propertySchema).to.not.haveOwnProperty('additionalProperties', `for property ${propertyName}`);
                    expect(propertySchema.nullable).to.eq(true, `for property ${propertyName}.nullable`);
                },
                TypeAliasCase2: (propertyName, propertySchema) => {
                    expect(propertySchema.$ref).to.eq('#/components/schemas/TypeAliasModelCase2', `for property ${propertyName}.$ref`);
                    expect(propertySchema).to.not.haveOwnProperty('additionalProperties', `for property ${propertyName}`);
                    expect(propertySchema.nullable).to.eq(true, `for property ${propertyName}.nullable`);
                },
<<<<<<< HEAD
                genericMultiNested: (propertyName, propertySchema) => {
                    expect(propertySchema.$ref).to.eq('#/components/schemas/GenericRequestGenericRequestTypeAliasModel1', `for property ${propertyName}.$ref`);
                },
                genericNestedArrayKeyword1: (propertyName, propertySchema) => {
                    expect(propertySchema.$ref).to.eq('#/components/schemas/GenericRequestArrayTypeAliasModel1', `for property ${propertyName}.$ref`);
                },
                genericNestedArrayCharacter1: (propertyName, propertySchema) => {
                    expect(propertySchema.$ref).to.eq('#/components/schemas/GenericRequestTypeAliasModel1Array', `for property ${propertyName}.$ref`);
                },
                genericNestedArrayKeyword2: (propertyName, propertySchema) => {
                    expect(propertySchema.$ref).to.eq('#/components/schemas/GenericRequestArrayTypeAliasModel2', `for property ${propertyName}.$ref`);
                },
                genericNestedArrayCharacter2: (propertyName, propertySchema) => {
                    expect(propertySchema.$ref).to.eq('#/components/schemas/GenericRequestTypeAliasModel2Array', `for property ${propertyName}.$ref`);
=======
                genericNested: (propertyName, propertySchema) => {
                    expect(propertySchema.$ref).to.eq('#/components/schemas/GenericRequestArrayTypeAliasModel1');
                },
                genericNested2: (propertyName, propertySchema) => {
                    expect(propertySchema.$ref).to.eq('#/components/schemas/GenericRequestArrayTypeAliasModel2');
>>>>>>> ec778ea1
                },
            };

            const testModel = currentSpec.spec.components.schemas[interfaceModelName];
            Object.keys(assertionsPerProperty).forEach(aPropertyName => {
                if (!testModel) {
                    throw new Error(`There was no schema generated for the ${currentSpec.specName}`);
                }
                const propertySchema = testModel.properties![aPropertyName];
                if (!propertySchema) {
                    throw new Error(`There was no ${aPropertyName} schema generated for the ${currentSpec.specName}`);
                }
                it(`should produce a valid schema for the ${aPropertyName} property on ${interfaceModelName} for the ${currentSpec.specName}`, () => {
                    assertionsPerProperty[aPropertyName](aPropertyName, propertySchema);
                });
            });

            it('should make a choice about additionalProperties', () => {

                if (currentSpec.specName === 'specWithNoImplicitExtras') {
                    expect(testModel.additionalProperties).to.eq(false, forSpec(currentSpec));
                } else {
                    expect(testModel.additionalProperties).to.eq(true, forSpec(currentSpec));
                }
            });

            it('should have only created schemas for properties on the TypeScript interface', () => {
                expect(Object.keys(assertionsPerProperty)).to.length(Object.keys(testModel.properties!).length, `because the swagger spec (${currentSpec.specName}) should only produce property schemas for properties that live on the TypeScript interface.`);
            });
        });
    });
  });
});<|MERGE_RESOLUTION|>--- conflicted
+++ resolved
@@ -359,7 +359,6 @@
                     expect(propertySchema).to.not.haveOwnProperty('additionalProperties', `for property ${propertyName}`);
                     expect(propertySchema.nullable).to.eq(true, `for property ${propertyName}.nullable`);
                 },
-<<<<<<< HEAD
                 genericMultiNested: (propertyName, propertySchema) => {
                     expect(propertySchema.$ref).to.eq('#/components/schemas/GenericRequestGenericRequestTypeAliasModel1', `for property ${propertyName}.$ref`);
                 },
@@ -374,13 +373,6 @@
                 },
                 genericNestedArrayCharacter2: (propertyName, propertySchema) => {
                     expect(propertySchema.$ref).to.eq('#/components/schemas/GenericRequestTypeAliasModel2Array', `for property ${propertyName}.$ref`);
-=======
-                genericNested: (propertyName, propertySchema) => {
-                    expect(propertySchema.$ref).to.eq('#/components/schemas/GenericRequestArrayTypeAliasModel1');
-                },
-                genericNested2: (propertyName, propertySchema) => {
-                    expect(propertySchema.$ref).to.eq('#/components/schemas/GenericRequestArrayTypeAliasModel2');
->>>>>>> ec778ea1
                 },
             };
 
