import { expect } from 'chai';
import 'mocha';
import { SwaggerConfig } from '../../../../src/config';
import { MetadataGenerator } from '../../../../src/metadataGeneration/metadataGenerator';
import { SpecGenerator2 } from '../../../../src/swagger/specGenerator2';
import { Swagger } from '../../../../src/swagger/swagger';
import { getDefaultOptions } from '../../../fixtures/defaultOptions';
import { TestModel } from '../../../fixtures/testModel';

describe('Definition generation', () => {
  const metadata = new MetadataGenerator('./tests/fixtures/controllers/getController.ts').Generate();
  const defaultOptions = getDefaultOptions();
  const optionsWithNoAdditional = Object.assign<{}, SwaggerConfig, Partial<SwaggerConfig>>({}, defaultOptions, {
    noImplicitAdditionalProperties: 'silently-remove-extras',
  });

  interface ISpecAndName {
    spec: Swagger.Spec2;
    /**
     * If you want to add another spec here go for it. The reason why we use a string literal is so that tests below won't have "magic string" errors when expected test results differ based on the name of the spec you're testing.
     */
    specName: 'specDefault' | 'specWithNoImplicitExtras';
  }

  const specDefault: ISpecAndName = {
      spec: new SpecGenerator2(metadata, defaultOptions).GetSpec(),
      specName: 'specDefault',
  };
  const specWithNoImplicitExtras: ISpecAndName = {
    spec: new SpecGenerator2(metadata, optionsWithNoAdditional).GetSpec(),
    specName: 'specWithNoImplicitExtras',
  };

  /**
   * This allows us to iterate over specs that have different options to ensure that certain behavior is consistent
   */
  const allSpecs: ISpecAndName[] = [
      specDefault,
      specWithNoImplicitExtras,
  ];

  const getValidatedDefinition = (name: string, chosenSpec: ISpecAndName) => {
    if (!chosenSpec.spec.definitions) {
      throw new Error(`No definitions were generated for ${chosenSpec.specName}.`);
    }

    const definition = chosenSpec.spec.definitions[name];
    if (!definition) {
      throw new Error(`${name} should have been automatically generated in ${chosenSpec.specName}.`);
    }

    return definition;
  };

  function forSpec(chosenSpec: ISpecAndName): string {
    return `for the ${chosenSpec.specName} spec`;
  }

  describe('Interface-based generation', () => {
    it('should generate a definition for referenced models', () => {
        allSpecs.forEach(currentSpec => {
            const expectedModels = ['TestModel', 'TestSubModel', 'Result', 'TestSubModelContainer', 'TestSubModelContainerNamespace.InnerNamespace.TestSubModelContainer2', 'TestSubModel2', 'TestSubModelNamespace.TestSubModelNS'];
            expectedModels.forEach((modelName) => {
                getValidatedDefinition(modelName, currentSpec);
            });
        });
    });

    it('should generate an member of type object for union type', () => {
        allSpecs.forEach(currentSpec => {
            const definition = getValidatedDefinition('Result', currentSpec);
            if (!definition.properties) { throw new Error(`Definition has no properties ${forSpec(currentSpec)}.`); }
            if (!definition.properties.value) { throw new Error(`There was no 'value' property ${forSpec(currentSpec)}.`); }

            expect(definition.properties.value.type).to.equal('string', forSpec(currentSpec));
            expect(definition.properties.value.enum).to.deep.equal(['success', 'failure'], forSpec(currentSpec));

            if (currentSpec.specName === 'specWithNoImplicitExtras') {
                expect(definition.additionalProperties).to.eq(false, forSpec(currentSpec));
            } else {
                expect(definition.additionalProperties).to.eq(true, forSpec(currentSpec));
            }
        });
    });

    describe('should generate a schema for every property on the TestModel interface', () => {
        const interfaceName = 'TestModel';
        allSpecs.forEach(currentSpec => {
            const definition = getValidatedDefinition(interfaceName, currentSpec);

            it('should produce schemas for the properties and should make a choice about additionalProperties', () => {
                if (!definition.properties) { throw new Error('Definition has no properties.'); }

                if (currentSpec.specName === 'specWithNoImplicitExtras') {
                    expect(definition.additionalProperties).to.eq(false, forSpec(currentSpec));
                } else {
                    expect(definition.additionalProperties).to.eq(true, forSpec(currentSpec));
                }
            });

            /**
             * By creating a record of "keyof T" we ensure that contributors will need add a test for any new property that is added to the model
             */
            const assertionsPerProperty: Record<keyof TestModel, (propertyName: string, schema: Swagger.Schema) => void> = {
                id: (propertyName, propertySchema) => {
                    // should generate properties from extended interface
                    expect(propertySchema.type).to.eq('number', `for property ${propertyName}.type`);
                    expect(propertySchema.format).to.eq('double', `for property ${propertyName}.format`);
                    expect(propertySchema).to.not.haveOwnProperty('additionalProperties', `for property ${propertyName}`);
                },
                numberValue: (propertyName, propertySchema) => {
                    expect(propertySchema.type).to.eq('number', `for property ${propertyName}.type`);
                    expect(propertySchema.format).to.eq('double', `for property ${propertyName}.format`);
                    const descriptionFromJsDocs = 'This is a description of this model property, numberValue';
                    expect(propertySchema.description).to.eq(descriptionFromJsDocs, `for property ${propertyName}.description`);
                    expect(propertySchema).to.not.haveOwnProperty('additionalProperties', `for property ${propertyName}`);
                },
                // tslint:disable-next-line: object-literal-sort-keys
                numberArray: (propertyName, propertySchema) => {
                    expect(propertySchema.type).to.eq('array', `for property ${propertyName}.type`);
                    if (!propertySchema.items) { throw new Error(`There was no 'items' property on ${propertyName}.`); }
                    expect(propertySchema.items.type).to.eq('number', `for property ${propertyName}.items.type`);
                    expect(propertySchema.items.format).to.eq('double', `for property ${propertyName}.items.format`);
                    expect(propertySchema.description).to.eq(undefined, `for property ${propertyName}.description`);
                    expect(propertySchema).to.not.haveOwnProperty('additionalProperties', `for property ${propertyName}`);
                },
                stringValue: (propertyName, propertySchema) => {
                    expect(propertySchema.type).to.eq('string', `for property ${propertyName}.type`);
                    expect(propertySchema.format).to.eq('password', `for property ${propertyName}.format`);
                    expect(propertySchema).to.not.haveOwnProperty('additionalProperties', `for property ${propertyName}`);
                },
                stringArray: (propertyName, propertySchema) => {
                    expect(propertySchema.type).to.eq('array', `for property ${propertyName}.type`);
                    if (!propertySchema.items) { throw new Error(`There was no 'items' property on ${propertyName}.`); }
                    expect(propertySchema.items.type).to.eq('string', `for property ${propertyName}.items.type`);
                    expect(propertySchema.items.format).to.eq(undefined, `for property ${propertyName}.items.format`);
                    expect(propertySchema.description).to.eq(undefined, `for property ${propertyName}.description`);
                    expect(propertySchema).to.not.haveOwnProperty('additionalProperties', `for property ${propertyName}`);
                },
                boolValue: (propertyName, propertySchema) => {
                    expect(propertySchema.type).to.eq('boolean', `for property ${propertyName}.type`);
                    expect(propertySchema.default).to.eq('true', `for property ${propertyName}.default`);
                    expect(propertySchema).to.not.haveOwnProperty('additionalProperties', `for property ${propertyName}`);
                },
                boolArray: (propertyName, propertySchema) => {
                    expect(propertySchema.type).to.eq('array', `for property ${propertyName}.type`);
                    if (!propertySchema.items) { throw new Error(`There was no 'items' property on ${propertyName}.`); }
                    expect(propertySchema.items.type).to.eq('boolean', `for property ${propertyName}.items.type`);
                    expect(propertySchema.items.default).to.eq(undefined, `for property ${propertyName}.items.default`);
                    expect(propertySchema.description).to.eq(undefined, `for property ${propertyName}.description`);
                    expect(propertySchema).to.not.haveOwnProperty('additionalProperties', `for property ${propertyName}`);
                },
                object: (propertyName, propertySchema) => {
                    expect(propertySchema.type).to.eq('object', `for property ${propertyName}`);
                    if (currentSpec.specName === 'specWithNoImplicitExtras') {
                        expect(propertySchema.additionalProperties).to.eq(false, forSpec(currentSpec));
                    } else {
                        expect(propertySchema.additionalProperties).to.eq(true, forSpec(currentSpec));
                    }
                },
                objectArray: (propertyName, propertySchema) => {
                    expect(propertySchema.type).to.eq('array', `for property ${propertyName}`);
                    // Now check the items on the array of objects
                    if (!propertySchema.items) { throw new Error(`There was no \'items\' property on ${propertyName}.`); }
                    expect(propertySchema.items.type).to.equal('object');
                    // The "PetShop" Swagger editor considers it valid to have additionalProperties on an array of objects
                    //      So, let's convince TypeScript
                    const itemsAsSchema = propertySchema.items as Swagger.Schema;
                    if (currentSpec.specName === 'specWithNoImplicitExtras') {
                        expect(itemsAsSchema.additionalProperties).to.eq(false, forSpec(currentSpec));
                    } else {
                        expect(itemsAsSchema.additionalProperties).to.eq(true, forSpec(currentSpec));
                    }
                },
                enumValue: (propertyName, propertySchema) => {
                    expect(propertySchema.type).to.eq(undefined, `for property ${propertyName}.type`);
                    expect(propertySchema.$ref).to.eq('#/definitions/EnumIndexValue', `for property ${propertyName}.$ref`);
                    expect(propertySchema['x-nullable']).to.eq(true, `for property ${propertyName}[x-nullable]`);
                    expect(propertySchema).to.not.haveOwnProperty('additionalProperties', `for property ${propertyName}`);
                },
                enumArray: (propertyName, propertySchema) => {
                    expect(propertySchema.type).to.eq('array', `for property ${propertyName}.type`);
                    expect(propertySchema.description).to.eq(undefined, `for property ${propertyName}.description`);
                    expect(propertySchema['x-nullable']).to.eq(true, `for property ${propertyName}[x-nullable]`);
                    expect(propertySchema).to.not.haveOwnProperty('additionalProperties', `for property ${propertyName}`);
                    if (!propertySchema.items) { throw new Error(`There was no 'items' property on ${propertyName}.`); }
                    expect(propertySchema.items.$ref).to.eq('#/definitions/EnumIndexValue', `for property ${propertyName}.items.$ref`);
                },
                enumNumberValue: (propertyName, propertySchema) => {
                    expect(propertySchema.type).to.eq(undefined, `for property ${propertyName}.type`);
                    expect(propertySchema.$ref).to.eq('#/definitions/EnumNumberValue', `for property ${propertyName}.$ref`);
                    expect(propertySchema['x-nullable']).to.eq(true, `for property ${propertyName}[x-nullable]`);
                    expect(propertySchema).to.not.haveOwnProperty('additionalProperties', `for property ${propertyName}`);
                },
                enumNumberArray: (propertyName, propertySchema) => {
                    expect(propertySchema.type).to.eq('array', `for property ${propertyName}.type`);
                    expect(propertySchema.description).to.eq(undefined, `for property ${propertyName}.description`);
                    expect(propertySchema['x-nullable']).to.eq(true, `for property ${propertyName}[x-nullable]`);
                    expect(propertySchema).to.not.haveOwnProperty('additionalProperties', `for property ${propertyName}`);
                    if (!propertySchema.items) { throw new Error(`There was no 'items' property on ${propertyName}.`); }
                    expect(propertySchema.items.$ref).to.eq('#/definitions/EnumNumberValue', `for property ${propertyName}.items.$ref`);
                },
                enumStringValue: (propertyName, propertySchema) => {
                    expect(propertySchema.type).to.eq(undefined, `for property ${propertyName}.type`);
                    expect(propertySchema).to.not.haveOwnProperty('additionalProperties', `for property ${propertyName}`);
                    expect(propertySchema.$ref).to.eq('#/definitions/EnumStringValue', `for property ${propertyName}.$ref`);
                    expect(propertySchema['x-nullable']).to.eq(true, `for property ${propertyName}[x-nullable]`);
                },
                enumStringArray: (propertyName, propertySchema) => {
                    expect(propertySchema.type).to.eq('array', `for property ${propertyName}.type`);
                    expect(propertySchema.description).to.eq(undefined, `for property ${propertyName}.description`);
                    expect(propertySchema['x-nullable']).to.eq(true, `for property ${propertyName}[x-nullable]`);
                    expect(propertySchema).to.not.haveOwnProperty('additionalProperties', `for property ${propertyName}`);
                    if (!propertySchema.items) { throw new Error(`There was no 'items' property on ${propertyName}.`); }
                    expect(propertySchema.items.$ref).to.eq('#/definitions/EnumStringValue', `for property ${propertyName}.items.$ref`);
                },
                modelValue: (propertyName, propertySchema) => {
                    expect(propertySchema.$ref).to.eq('#/definitions/TestSubModel', `for property ${propertyName}.$ref`);
                    expect(propertySchema).to.not.haveOwnProperty('additionalProperties', `for property ${propertyName}`);
                },
                modelsArray: (propertyName, propertySchema) => {
                    expect(propertySchema.type).to.eq('array', `for property ${propertyName}.type`);
                    expect(propertySchema).to.not.haveOwnProperty('additionalProperties', `for property ${propertyName}`);
                    if (!propertySchema.items) { throw new Error(`There was no 'items' property on ${propertyName}.`); }
                    expect(propertySchema.items.$ref).to.eq('#/definitions/TestSubModel', `for property ${propertyName}.items.$ref`);
                },
                strLiteralVal: (propertyName, propertySchema) => {
                    expect(propertySchema.type).to.eq('string', `for property ${propertyName}.type`);
                    expect(propertySchema).to.not.haveOwnProperty('additionalProperties', `for property ${propertyName}`);
                    if (!propertySchema.enum) { throw new Error(`There was no 'enum' property on ${propertyName}.`); }
                    expect(propertySchema.enum).to.have.length(2, `for property ${propertyName}.enum`);
                    expect(propertySchema.enum).to.include('Foo', `for property ${propertyName}.enum`);
                    expect(propertySchema.enum).to.include('Bar', `for property ${propertyName}.enum`);
                },
                strLiteralArr: (propertyName, propertySchema) => {
                    expect(propertySchema.type).to.eq('array', `for property ${propertyName}.type`);
                    expect(propertySchema).to.not.haveOwnProperty('additionalProperties', `for property ${propertyName}`);
                    expect(propertySchema.description).to.eq(undefined, `for property ${propertyName}.description`);
                    expect(propertySchema['x-nullable']).to.eq(undefined, `for property ${propertyName}[x-nullable]`);
                    if (!propertySchema.items) { throw new Error(`There was no 'items' property on ${propertyName}.`); }
                    expect(propertySchema.items.type).to.eq('string', `for property ${propertyName}.items.type`);
                    if (!propertySchema.items.enum) { throw new Error(`There was no 'enum' property on ${propertyName}.items`); }
                    expect(propertySchema.items.enum).to.have.length(2, `for property ${propertyName}.items.enum`);
                    expect(propertySchema.items.enum).to.include('Foo', `for property ${propertyName}.items.enum`);
                    expect(propertySchema.items.enum).to.include('Bar', `for property ${propertyName}.items.enum`);
                },
                unionPrimetiveType: (propertyName, propertySchema) => {
                    expect(propertySchema.type).to.eq('string', `for property ${propertyName}.type`);
                    expect(propertySchema['x-nullable']).to.eq(true, `for property ${propertyName}[x-nullable]`);
                    if (!propertySchema.enum) { throw new Error(`There was no 'enum' property on ${propertyName}.`); }
                    expect(propertySchema.enum).to.have.length(5, `for property ${propertyName}.enum`);
                    expect(propertySchema.enum).to.include('String', `for property ${propertyName}.enum`);
                    expect(propertySchema.enum).to.include('1', `for property ${propertyName}.enum`);
                    expect(propertySchema.enum).to.include('20', `for property ${propertyName}.enum`);
                    expect(propertySchema.enum).to.include('true', `for property ${propertyName}.enum`);
                    expect(propertySchema.enum).to.include('false', `for property ${propertyName}.enum`);
                },
                dateValue: (propertyName, propertySchema) => {
                    expect(propertySchema.type).to.eq('string', `for property ${propertyName}.type`);
                    expect(propertySchema['x-nullable']).to.eq(true, `for property ${propertyName}[x-nullable]`);
                    expect(propertySchema.format).to.eq('date-time', `for property ${propertyName}.format`);
                    expect(propertySchema).to.not.haveOwnProperty('additionalProperties', `for property ${propertyName}`);
                },
                optionalString: (propertyName, propertySchema) => {
                    // should generate an optional property from an optional property
                    expect(propertySchema.type).to.eq('string', `for property ${propertyName}.type`);
                    expect(propertySchema['x-nullable']).to.eq(true, `for property ${propertyName}[x-nullable]`);
                    expect(propertySchema).to.not.haveOwnProperty('additionalProperties', `for property ${propertyName}`);
                    expect(propertySchema).to.not.haveOwnProperty('format', `for property ${propertyName}`);
                },
                anyType: (propertyName, propertySchema) => {
                    expect(propertySchema.type).to.eq('object', `for property ${propertyName}`);
                    expect(propertySchema['x-nullable']).to.eq(true, `for property ${propertyName}[x-nullable]`);
                    expect(propertySchema.additionalProperties).to.eq(true, 'because the "any" type always allows more properties be definition');
                },
                modelsObjectIndirect: (propertyName, propertySchema) => {
                    expect(propertySchema.$ref).to.eq('#/definitions/TestSubModelContainer', `for property ${propertyName}.$ref`);
                    expect(propertySchema).to.not.haveOwnProperty('additionalProperties', `for property ${propertyName}`);
                    expect(propertySchema['x-nullable']).to.eq(true, `for property ${propertyName}[x-nullable]`);
                },
                modelsObjectIndirectNS: (propertyName, propertySchema) => {
                    expect(propertySchema.$ref).to.eq('#/definitions/TestSubModelContainerNamespace.TestSubModelContainer', `for property ${propertyName}.$ref`);
                    expect(propertySchema).to.not.haveOwnProperty('additionalProperties', `for property ${propertyName}`);
                    expect(propertySchema['x-nullable']).to.eq(true, `for property ${propertyName}[x-nullable]`);
                },
                modelsObjectIndirectNS2: (propertyName, propertySchema) => {
                    expect(propertySchema.$ref).to.eq('#/definitions/TestSubModelContainerNamespace.InnerNamespace.TestSubModelContainer2', `for property ${propertyName}.$ref`);
                    expect(propertySchema).to.not.haveOwnProperty('additionalProperties', `for property ${propertyName}`);
                    expect(propertySchema['x-nullable']).to.eq(true, `for property ${propertyName}[x-nullable]`);
                },
                modelsObjectIndirectNS_Alias: (propertyName, propertySchema) => {
                    expect(propertySchema.$ref).to.eq('#/definitions/TestSubModelContainerNamespace_TestSubModelContainer', `for property ${propertyName}.$ref`);
                    expect(propertySchema).to.not.haveOwnProperty('additionalProperties', `for property ${propertyName}`);
                    expect(propertySchema['x-nullable']).to.eq(true, `for property ${propertyName}[x-nullable]`);
                 },
                modelsObjectIndirectNS2_Alias: (propertyName, propertySchema) => {
                    expect(propertySchema.$ref).to.eq('#/definitions/TestSubModelContainerNamespace_InnerNamespace_TestSubModelContainer2', `for property ${propertyName}.$ref`);
                    expect(propertySchema).to.not.haveOwnProperty('additionalProperties', `for property ${propertyName}`);
                    expect(propertySchema['x-nullable']).to.eq(true, `for property ${propertyName}[x-nullable]`);
                },
                modelsArrayIndirect: (propertyName, propertySchema) => {
                    expect(propertySchema.$ref).to.eq('#/definitions/TestSubArrayModelContainer', `for property ${propertyName}.$ref`);
                    expect(propertySchema).to.not.haveOwnProperty('additionalProperties', `for property ${propertyName}`);
                    expect(propertySchema['x-nullable']).to.eq(true, `for property ${propertyName}[x-nullable]`);
                },
                modelsEnumIndirect: (propertyName, propertySchema) => {
                    expect(propertySchema.$ref).to.eq('#/definitions/TestSubEnumModelContainer', `for property ${propertyName}.$ref`);
                    expect(propertySchema).to.not.haveOwnProperty('additionalProperties', `for property ${propertyName}`);
                    expect(propertySchema['x-nullable']).to.eq(true, `for property ${propertyName}[x-nullable]`);
                },
                typeAliasCase1: (propertyName, propertySchema) => {
                    expect(propertySchema.$ref).to.eq('#/definitions/TypeAliasModelCase1', `for property ${propertyName}.$ref`);
                    expect(propertySchema).to.not.haveOwnProperty('additionalProperties', `for property ${propertyName}`);
                    expect(propertySchema['x-nullable']).to.eq(true, `for property ${propertyName}[x-nullable]`);
                },
                TypeAliasCase2: (propertyName, propertySchema) => {
                    expect(propertySchema.$ref).to.eq('#/definitions/TypeAliasModelCase2', `for property ${propertyName}.$ref`);
                    expect(propertySchema).to.not.haveOwnProperty('additionalProperties', `for property ${propertyName}`);
                    expect(propertySchema['x-nullable']).to.eq(true, `for property ${propertyName}[x-nullable]`);
                },
<<<<<<< HEAD
                genericMultiNested: (propertyName, propertySchema) => {
                    expect(propertySchema.$ref).to.eq('#/definitions/GenericRequestGenericRequestTypeAliasModel1', `for property ${propertyName}.$ref`);
                },
                genericNestedArrayKeyword1: (propertyName, propertySchema) => {
                    expect(propertySchema.$ref).to.eq('#/definitions/GenericRequestArrayTypeAliasModel1', `for property ${propertyName}.$ref`);
                },
                genericNestedArrayCharacter1: (propertyName, propertySchema) => {
                    expect(propertySchema.$ref).to.eq('#/definitions/GenericRequestTypeAliasModel1Array', `for property ${propertyName}.$ref`);
                },
                genericNestedArrayKeyword2: (propertyName, propertySchema) => {
                    expect(propertySchema.$ref).to.eq('#/definitions/GenericRequestArrayTypeAliasModel2', `for property ${propertyName}.$ref`);
                },
                genericNestedArrayCharacter2: (propertyName, propertySchema) => {
                    expect(propertySchema.$ref).to.eq('#/definitions/GenericRequestTypeAliasModel2Array', `for property ${propertyName}.$ref`);
=======
                genericNested: (propertyName, propertySchema) => {
                  expect(propertySchema.$ref).to.eq('#/definitions/GenericRequestArrayTypeAliasModel1');
                },
                genericNested2: (propertyName, propertySchema) => {
                  expect(propertySchema.$ref).to.eq('#/definitions/GenericRequestArrayTypeAliasModel2');
>>>>>>> ec778ea1
                },
            };

            Object.keys(assertionsPerProperty).forEach(aPropertyName => {
                const propertySchema = definition.properties![aPropertyName];
                if (!propertySchema) {
                    throw new Error(`There was no ${aPropertyName} schema generated for the ${currentSpec.specName}`);
                }
                it(`should produce a valid schema for the ${aPropertyName} property on ${interfaceName} for the ${currentSpec.specName}`, () => {
                    assertionsPerProperty[aPropertyName](aPropertyName, propertySchema);
                });
            });

            expect(Object.keys(assertionsPerProperty)).to.length(Object.keys(definition.properties!).length, `because the swagger spec (${currentSpec.specName}) should only produce property schemas for properties that live on the TypeScript interface.`);
        });
    });

    allSpecs.forEach(currentSpec => {
        describe(`for spec ${currentSpec.specName}`, () => {
            it('should generate a definition description from a model jsdoc comment', () => {
                const definition = getValidatedDefinition('TestModel', currentSpec);
                expect(definition.description).to.equal('This is a description of a model');
            });
        });
    });

    allSpecs.forEach(currentSpec => {
        describe(`for spec ${currentSpec.specName}`, () => {
            it('should generate a default value from jsdoc', () => {
                const definition = getValidatedDefinition('TestModel', currentSpec);
                if (!definition.properties) {
                  throw new Error('No definition properties.');
                }

                expect(definition.properties.boolValue.default).to.equal('true');
              });
        });
    });

  });

  describe('Class-based generation', () => {
    allSpecs.forEach(currentSpec => {

        const modelName = 'TestClassModel';
        const definition = getValidatedDefinition(modelName, currentSpec);
        if (!definition.properties) { throw new Error('Definition has no properties.'); }

        const properties = definition.properties;

        it('should generate a definition for referenced model', () => {
          getValidatedDefinition(modelName, currentSpec);
        });

        it('should generate a required property from a required property', () => {
          const propertyName = 'publicStringProperty';
          if (!properties[propertyName]) {
            throw new Error(`Property '${propertyName}' was expected to exist.`);
          }

          expect(definition.required).to.contain(propertyName);
        });

        it('should generate an optional property from an optional property', () => {
          const propertyName = 'optionalPublicStringProperty';
          if (!properties[propertyName]) {
            throw new Error(`Property '${propertyName}' was expected to exist.`);
          }
        });

        it('should generate a required property from a required property with no access modifier', () => {
          const propertyName = 'stringProperty';
          if (!properties[propertyName]) {
            throw new Error(`Property '${propertyName}' was expected to exist.`);
          }

          expect(definition.required).to.contain(propertyName);
        });

        it('should generate a required property from a required constructor var', () => {
          const propertyName = 'publicConstructorVar';
          if (!properties[propertyName]) {
            throw new Error(`Property '${propertyName}' was expected to exist.`);
          }

          expect(definition.required).to.contain(propertyName);
        });

        it('should generate an optional property from an optional constructor var', () => {
          const propertyName = 'optionalPublicConstructorVar';
          if (!properties[propertyName]) {
            throw new Error(`Property '${propertyName}' was expected to exist.`);
          }

          expect(definition.required).to.not.contain(propertyName);
        });

        it('should not generate a property for a non-public property', () => {
          const propertyName = 'protectedStringProperty';
          if (properties[propertyName]) {
            throw new Error(`Property '${propertyName}' was not expected to exist.`);
          }
        });

        it('should not generate a property for a non-public constructor var', () => {
          const propertyName = 'protectedConstructorVar';
          if (properties[propertyName]) {
            throw new Error(`Property '${propertyName}' was not expected to exist.`);
          }
        });

        it('should generate a property from a readonly constructor argument', () => {
          const propertyName = 'readonlyConstructorArgument';
          if (!properties[propertyName]) {
            throw new Error(`Property '${propertyName}' was expected to exist.`);
          }

          expect(definition.required).to.contain(propertyName);
        });

        it('should generate properties from a base class', () => {
          const property = properties.id;
          expect(property).to.exist;
        });

        it('should generate a definition description from a model jsdoc comment', () => {
          expect(definition.description).to.equal('This is a description of TestClassModel');
        });

        it('should generate a property format from a property jsdoc comment', () => {
          const propertyName = 'emailPattern';

          const property = properties[propertyName];
          if (!property) { throw new Error(`There was no '${propertyName}' property.`); }

          expect(property.format).to.equal('email');
        });

        it('should generate a property description from a property jsdoc comment', () => {
          const propertyName = 'publicStringProperty';

          const property = properties[propertyName];
          if (!property) { throw new Error(`There was no '${propertyName}' property.`); }

          expect(property).to.exist;
          expect(property.description).to.equal('This is a description of a public string property');
        });

        it('should generate a property description from a constructor var jsdoc comment', () => {
          const propertyName = 'publicConstructorVar';

          const property = properties[propertyName];
          if (!property) { throw new Error(`There was no '${propertyName}' property.`); }

          expect(property).to.exist;
          expect(property.description).to.equal('This is a description for publicConstructorVar');
        });

        it('should generate a property minLength', () => {
          const propertyName = 'publicStringProperty';

          const property = properties[propertyName];
          if (!property) { throw new Error(`There was no '${propertyName}' property.`); }

          expect(property).to.exist;
          expect(property.minLength).to.equal(3);
        });

        it('should generate a property maxLength', () => {
          const propertyName = 'publicStringProperty';

          const property = properties[propertyName];
          if (!property) { throw new Error(`There was no '${propertyName}' property.`); }

          expect(property).to.exist;
          expect(property.maxLength).to.equal(20);
        });

        it('should generate a property pattern', () => {
          const propertyName = 'publicStringProperty';

          const property = properties[propertyName];
          if (!property) { throw new Error(`There was no '${propertyName}' property.`); }

          expect(property).to.exist;
          expect(property.pattern).to.equal('^[a-zA-Z]+$');
        });

    });
  });

  describe('Generic-based generation', () => {
    allSpecs.forEach(currentSpec => {

      const modelName = 'TestClassModel';
      const definition = getValidatedDefinition(modelName, currentSpec);
      if (!definition.properties) { throw new Error('Definition has no properties.'); }

      const properties = definition.properties;

      describe(`for ${currentSpec}`, () => {
        it('should not generate a property for a non-public constructor var', () => {
          const propertyName = 'defaultConstructorArgument';
          if (properties[propertyName]) {
            throw new Error(`Property '${propertyName}' was not expected to exist.`);
          }
        });

        it('should generate properties from a base class', () => {
          const property = properties.id;
          expect(property).to.exist;
        });

        it('should generate different definitions for a generic model', () => {
          const genericDefinition = getValidatedDefinition('GenericModelTestModel', currentSpec).properties;

          if (!genericDefinition) { throw new Error(`There were no properties on model.`); }

          const property = genericDefinition.result;

          expect(property).not.to.haveOwnProperty('additionalProperties', 'since swagger does not support setting that property on $refs');

          expect(property).to.exist;
          expect(property.$ref).to.equal('#/definitions/TestModel');
        });
        it('should generate different definitions for a generic model array', () => {
          const definition = getValidatedDefinition('GenericModelTestModelArray', currentSpec).properties;

          if (!definition) { throw new Error(`There were no properties on model.`); }

          const property = definition.result;

          expect(property).to.exist;
          expect(property.type).to.equal('array');

          expect(property).not.to.haveOwnProperty('additionalProperties', 'since JSON does not support properties on Arrays. JS does, but since tsoa validates JSON that come accross the wire, we do not need validate an impossible condition');

          if (!property.items) { throw new Error(`There were no items on the property model.`); }
          expect((property.items as Swagger.Schema).$ref).to.equal('#/definitions/TestModel');
        });
        it('should generate different definitions for a generic primitive', () => {
          const definition = getValidatedDefinition('GenericModelstring', currentSpec).properties;

          if (!definition) { throw new Error(`There were no properties on model.`); }

          const property = definition.result;

          expect(property).not.to.haveOwnProperty('additionalProperties', 'since primitives in JSON can not have additional properties, it would be an impossible case');

          expect(property).to.exist;
          expect(property.type).to.equal('string');
        });
        it('should generate different definitions for a generic primitive array', () => {
          const definition = getValidatedDefinition('GenericModelstringArray', currentSpec).properties;

          if (!definition) { throw new Error(`There were no properties on model.`); }

          const property = definition.result;

          expect(property).to.exist;
          expect(property.type).to.equal('array');

          expect(property).not.to.haveOwnProperty('additionalProperties', 'since JSON does not support properties on Arrays. JS does, but since tsoa validates JSON that come accross the wire, we do not need validate an impossible condition');

          if (!property.items) { throw new Error(`There were no items on the property model.`); }
          expect((property.items as Swagger.Schema).type).to.equal('string');
        });
      });
    });
  });

});<|MERGE_RESOLUTION|>--- conflicted
+++ resolved
@@ -318,7 +318,6 @@
                     expect(propertySchema).to.not.haveOwnProperty('additionalProperties', `for property ${propertyName}`);
                     expect(propertySchema['x-nullable']).to.eq(true, `for property ${propertyName}[x-nullable]`);
                 },
-<<<<<<< HEAD
                 genericMultiNested: (propertyName, propertySchema) => {
                     expect(propertySchema.$ref).to.eq('#/definitions/GenericRequestGenericRequestTypeAliasModel1', `for property ${propertyName}.$ref`);
                 },
@@ -333,13 +332,6 @@
                 },
                 genericNestedArrayCharacter2: (propertyName, propertySchema) => {
                     expect(propertySchema.$ref).to.eq('#/definitions/GenericRequestTypeAliasModel2Array', `for property ${propertyName}.$ref`);
-=======
-                genericNested: (propertyName, propertySchema) => {
-                  expect(propertySchema.$ref).to.eq('#/definitions/GenericRequestArrayTypeAliasModel1');
-                },
-                genericNested2: (propertyName, propertySchema) => {
-                  expect(propertySchema.$ref).to.eq('#/definitions/GenericRequestArrayTypeAliasModel2');
->>>>>>> ec778ea1
                 },
             };
 
