--- conflicted
+++ resolved
@@ -334,27 +334,27 @@
         });
     });
 
-    // allSpecs.forEach(currentSpec => {
-    //     describe(`for spec ${currentSpec.specName}`, () => {
-    //         it('should generate a definition description from a model jsdoc comment', () => {
-    //             const definition = getValidatedDefinition('TestModel', currentSpec);
-    //             expect(definition.description).to.equal('This is a description of a model');
-    //         });
-    //     });
-    // });
-
-    // allSpecs.forEach(currentSpec => {
-    //     describe(`for spec ${currentSpec.specName}`, () => {
-    //         it('should generate a default value from jsdoc', () => {
-    //             const definition = getValidatedDefinition('TestModel', currentSpec);
-    //             if (!definition.properties) {
-    //               throw new Error('No definition properties.');
-    //             }
-
-    //             expect(definition.properties.boolValue.default).to.equal('true');
-    //           });
-    //     });
-    // });
+    allSpecs.forEach(currentSpec => {
+        describe(`for spec ${currentSpec.specName}`, () => {
+            it('should generate a definition description from a model jsdoc comment', () => {
+                const definition = getValidatedDefinition('TestModel', currentSpec);
+                expect(definition.description).to.equal('This is a description of a model');
+            });
+        });
+    });
+
+    allSpecs.forEach(currentSpec => {
+        describe(`for spec ${currentSpec.specName}`, () => {
+            it('should generate a default value from jsdoc', () => {
+                const definition = getValidatedDefinition('TestModel', currentSpec);
+                if (!definition.properties) {
+                  throw new Error('No definition properties.');
+                }
+
+                expect(definition.properties.boolValue.default).to.equal('true');
+              });
+        });
+    });
 
   });
 
@@ -499,23 +499,27 @@
     });
   });
 
-<<<<<<< HEAD
   describe('Generic-based generation', () => {
     allSpecs.forEach(currentSpec => {
+
+      const modelName = 'TestClassModel';
+      const definition = getValidatedDefinition(modelName, currentSpec);
+      if (!definition.properties) { throw new Error('Definition has no properties.'); }
+
+      const properties = definition.properties;
+
       describe(`for ${currentSpec}`, () => {
-=======
-    it('should not generate a property for a non-public constructor var', () => {
-      const propertyName = 'defaultConstructorArgument';
-      if (properties[propertyName]) {
-        throw new Error(`Property '${propertyName}' was not expected to exist.`);
-      }
-    });
-
-    it('should generate properties from a base class', () => {
-      const property = properties.id;
-      expect(property).to.exist;
-    });
->>>>>>> be305e46
+        it('should not generate a property for a non-public constructor var', () => {
+          const propertyName = 'defaultConstructorArgument';
+          if (properties[propertyName]) {
+            throw new Error(`Property '${propertyName}' was not expected to exist.`);
+          }
+        });
+
+        it('should generate properties from a base class', () => {
+          const property = properties.id;
+          expect(property).to.exist;
+        });
 
         it('should generate different definitions for a generic model', () => {
           const definition = getValidatedDefinition('GenericModelTestModel', currentSpec).properties;
