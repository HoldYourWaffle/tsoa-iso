// tslint:disable:no-console
import chalk from 'chalk';
import { SwaggerConfig } from '../src/config';
import { generateRoutes } from '../src/module/generate-routes';
import { generateSwaggerSpec, RoutesConfigRelatedToSwagger } from '../src/module/generate-swagger-spec';
import { Timer } from './utils/timer';

const defaultOptions: SwaggerConfig = {
  basePath: '/v1',
  entryFile: './tests/fixtures/express/server.ts',
  host: 'localhost:3000',
  noImplicitAdditionalProperties: 'silently-remove-extras',
  outputDirectory: './dist',
  securityDefinitions: {
    api_key: {
      in: 'query',
      name: 'access_token',
      type: 'apiKey',
    },
    tsoa_auth: {
      authorizationUrl: 'http://swagger.io/api/oauth/dialog',
      flow: 'implicit',
      scopes: {
        'read:pets': 'read things',
        'write:pets': 'modify things',
      },
      type: 'oauth2',
    },
  },
  yaml: true,
};
const optionsWithNoAdditional = Object.assign<{}, SwaggerConfig, Partial<SwaggerConfig>>({}, defaultOptions, {
  noImplicitAdditionalProperties: 'throw-on-extras',
  outputDirectory: './distForNoAdditional',
});

const routesConfigRelatedToSwagger: RoutesConfigRelatedToSwagger = {
  controllerPathGlobs: defaultOptions.controllerPathGlobs,
};

const spec = () => {
  return generateSwaggerSpec(defaultOptions, routesConfigRelatedToSwagger);
};

const log = async <T>(label: string, fn: () => Promise<T>) => {
  console.log(chalk.dim(chalk.green(`↻ Starting ${label}...`)));
  const timer = new Timer();

  const result = await fn();
  console.log(chalk.green(`✓ Finished ${label} in ${timer.elapsed()}ms`));

  return result;
};

(async () => {
  const metadata = await log('Swagger Spec Generation', spec);
  await Promise.all([
<<<<<<< HEAD
    log('Express Route Generation', () => generateRoutes({
      authenticationModule: './tests/fixtures/express/authentication.ts',
      basePath: '/v1',
      entryFile: './tests/fixtures/express/server.ts',
      middleware: 'express',
      routesDir: './tests/fixtures/express',
    }, defaultOptions, undefined, undefined, metadata)),
    log('Express Route Generation, OpenAPI3, noImplicitAdditionalProperties', () => generateRoutes({
        authenticationModule: './tests/fixtures/express-openapi3/authentication.ts',
        basePath: '/v1',
        entryFile: './tests/fixtures/server.ts',
        middleware: 'express',
        routesDir: './tests/fixtures/express-openapi3',
      }, {...optionsWithNoAdditional, specVersion: 3 }, undefined, undefined, metadata)),
    log('Express Dynamic Route Generation', () => generateRoutes({
      authenticationModule: './tests/fixtures/express/authentication.ts',
      basePath: '/v1',
      controllerPathGlobs: ['./tests/fixtures/controllers/*'],
      entryFile: './tests/fixtures/express-dynamic-controllers/server.ts',
      middleware: 'express',
      routesDir: './tests/fixtures/express-dynamic-controllers',
    }, defaultOptions, undefined, undefined, metadata)),
    log('Koa Route Generation', () => generateRoutes({
      authenticationModule: './tests/fixtures/koa/authentication.ts',
      basePath: '/v1',
      entryFile: './tests/fixtures/koa/server.ts',
      middleware: 'koa',
      routesDir: './tests/fixtures/koa',
    }, defaultOptions, undefined, undefined, metadata)),
    log('Koa Route Generation (but noImplicitAdditionalProperties is set to "throw-on-extras")', () => generateRoutes({
        authenticationModule: './tests/fixtures/koaNoAdditional/authentication.ts',
        basePath: '/v1',
        entryFile: './tests/fixtures/server.ts',
        middleware: 'koa',
        routesDir: './tests/fixtures/koaNoAdditional',
      }, optionsWithNoAdditional, undefined, undefined, metadata)),
    log('Hapi Route Generation', () => generateRoutes({
      authenticationModule: './tests/fixtures/hapi/authentication.ts',
      basePath: '/v1',
      entryFile: './tests/fixtures/hapi/server.ts',
      middleware: 'hapi',
      routesDir: './tests/fixtures/hapi',
    }, defaultOptions)),
    log('Custom Route Generation', () => generateRoutes({
      authenticationModule: './tests/fixtures/custom/authentication.ts',
      basePath: '/v1',
      entryFile: './tests/fixtures/custom/server.ts',
      middleware: 'express',
      middlewareTemplate: './tests/fixtures/custom/custom-tsoa-template.ts.hbs',
      routesDir: './tests/fixtures/custom',
      routesFileName: 'customRoutes.ts',
    }, defaultOptions, undefined, undefined, metadata)),
    log('Inversify Route Generation', () => generateRoutes({
      authenticationModule: './tests/fixtures/inversify/authentication.ts',
      basePath: '/v1',
      entryFile: './tests/fixtures/inversify/server.ts',
      iocModule: './tests/fixtures/inversify/ioc.ts',
      middleware: 'express',
      routesDir: './tests/fixtures/inversify',
    }, defaultOptions)),
=======
    log('Express Route Generation', () =>
      generateRoutes(
        {
          authenticationModule: './tests/fixtures/express/authentication.ts',
          basePath: '/v1',
          entryFile: './tests/fixtures/express/server.ts',
          middleware: 'express',
          routesDir: './tests/fixtures/express',
        },
        defaultOptions,
        undefined,
        undefined,
        metadata,
      ),
    ),
    log('Express Route Generation, OpenAPI3, noImplicitAdditionalProperties', () =>
      generateRoutes(
        {
          authenticationModule: './tests/fixtures/express-openapi3/authentication.ts',
          basePath: '/v1',
          entryFile: './tests/fixtures/server.ts',
          middleware: 'express',
          routesDir: './tests/fixtures/express-openapi3',
        },
        { ...optionsWithNoAdditional, specVersion: 3 },
        undefined,
        undefined,
        metadata,
      ),
    ),
    log('Express Dynamic Route Generation', () =>
      generateRoutes(
        {
          authenticationModule: './tests/fixtures/express/authentication.ts',
          basePath: '/v1',
          controllerPathGlobs: ['./tests/fixtures/controllers/*'],
          entryFile: './tests/fixtures/express-dynamic-controllers/server.ts',
          middleware: 'express',
          routesDir: './tests/fixtures/express-dynamic-controllers',
        },
        defaultOptions,
        undefined,
        undefined,
        metadata,
      ),
    ),
    log('Koa Route Generation', () =>
      generateRoutes(
        {
          authenticationModule: './tests/fixtures/koa/authentication.ts',
          basePath: '/v1',
          entryFile: './tests/fixtures/koa/server.ts',
          middleware: 'koa',
          routesDir: './tests/fixtures/koa',
        },
        defaultOptions,
        undefined,
        undefined,
        metadata,
      ),
    ),
    log('Koa Route Generation (but noImplicitAdditionalProperties is set to "throw-on-extras")', () =>
      generateRoutes(
        {
          authenticationModule: './tests/fixtures/koaNoAdditional/authentication.ts',
          basePath: '/v1',
          entryFile: './tests/fixtures/server.ts',
          middleware: 'koa',
          routesDir: './tests/fixtures/koaNoAdditional',
        },
        optionsWithNoAdditional,
        undefined,
        undefined,
        metadata,
      ),
    ),
    log('Hapi Route Generation', () =>
      generateRoutes(
        {
          authenticationModule: './tests/fixtures/hapi/authentication.ts',
          basePath: '/v1',
          entryFile: './tests/fixtures/hapi/server.ts',
          middleware: 'hapi',
          routesDir: './tests/fixtures/hapi',
        },
        defaultOptions,
      ),
    ),
    log('Custom Route Generation', () =>
      generateRoutes(
        {
          authenticationModule: './tests/fixtures/custom/authentication.ts',
          basePath: '/v1',
          entryFile: './tests/fixtures/custom/server.ts',
          middleware: 'express',
          middlewareTemplate: './tests/fixtures/custom/custom-tsoa-template.ts.hbs',
          routesDir: './tests/fixtures/custom',
        },
        defaultOptions,
        undefined,
        undefined,
        metadata,
      ),
    ),
    log('Inversify Route Generation', () =>
      generateRoutes(
        {
          authenticationModule: './tests/fixtures/inversify/authentication.ts',
          basePath: '/v1',
          entryFile: './tests/fixtures/inversify/server.ts',
          iocModule: './tests/fixtures/inversify/ioc.ts',
          middleware: 'express',
          routesDir: './tests/fixtures/inversify',
        },
        defaultOptions,
      ),
    ),
>>>>>>> 0067d086
  ]);
})();<|MERGE_RESOLUTION|>--- conflicted
+++ resolved
@@ -55,68 +55,6 @@
 (async () => {
   const metadata = await log('Swagger Spec Generation', spec);
   await Promise.all([
-<<<<<<< HEAD
-    log('Express Route Generation', () => generateRoutes({
-      authenticationModule: './tests/fixtures/express/authentication.ts',
-      basePath: '/v1',
-      entryFile: './tests/fixtures/express/server.ts',
-      middleware: 'express',
-      routesDir: './tests/fixtures/express',
-    }, defaultOptions, undefined, undefined, metadata)),
-    log('Express Route Generation, OpenAPI3, noImplicitAdditionalProperties', () => generateRoutes({
-        authenticationModule: './tests/fixtures/express-openapi3/authentication.ts',
-        basePath: '/v1',
-        entryFile: './tests/fixtures/server.ts',
-        middleware: 'express',
-        routesDir: './tests/fixtures/express-openapi3',
-      }, {...optionsWithNoAdditional, specVersion: 3 }, undefined, undefined, metadata)),
-    log('Express Dynamic Route Generation', () => generateRoutes({
-      authenticationModule: './tests/fixtures/express/authentication.ts',
-      basePath: '/v1',
-      controllerPathGlobs: ['./tests/fixtures/controllers/*'],
-      entryFile: './tests/fixtures/express-dynamic-controllers/server.ts',
-      middleware: 'express',
-      routesDir: './tests/fixtures/express-dynamic-controllers',
-    }, defaultOptions, undefined, undefined, metadata)),
-    log('Koa Route Generation', () => generateRoutes({
-      authenticationModule: './tests/fixtures/koa/authentication.ts',
-      basePath: '/v1',
-      entryFile: './tests/fixtures/koa/server.ts',
-      middleware: 'koa',
-      routesDir: './tests/fixtures/koa',
-    }, defaultOptions, undefined, undefined, metadata)),
-    log('Koa Route Generation (but noImplicitAdditionalProperties is set to "throw-on-extras")', () => generateRoutes({
-        authenticationModule: './tests/fixtures/koaNoAdditional/authentication.ts',
-        basePath: '/v1',
-        entryFile: './tests/fixtures/server.ts',
-        middleware: 'koa',
-        routesDir: './tests/fixtures/koaNoAdditional',
-      }, optionsWithNoAdditional, undefined, undefined, metadata)),
-    log('Hapi Route Generation', () => generateRoutes({
-      authenticationModule: './tests/fixtures/hapi/authentication.ts',
-      basePath: '/v1',
-      entryFile: './tests/fixtures/hapi/server.ts',
-      middleware: 'hapi',
-      routesDir: './tests/fixtures/hapi',
-    }, defaultOptions)),
-    log('Custom Route Generation', () => generateRoutes({
-      authenticationModule: './tests/fixtures/custom/authentication.ts',
-      basePath: '/v1',
-      entryFile: './tests/fixtures/custom/server.ts',
-      middleware: 'express',
-      middlewareTemplate: './tests/fixtures/custom/custom-tsoa-template.ts.hbs',
-      routesDir: './tests/fixtures/custom',
-      routesFileName: 'customRoutes.ts',
-    }, defaultOptions, undefined, undefined, metadata)),
-    log('Inversify Route Generation', () => generateRoutes({
-      authenticationModule: './tests/fixtures/inversify/authentication.ts',
-      basePath: '/v1',
-      entryFile: './tests/fixtures/inversify/server.ts',
-      iocModule: './tests/fixtures/inversify/ioc.ts',
-      middleware: 'express',
-      routesDir: './tests/fixtures/inversify',
-    }, defaultOptions)),
-=======
     log('Express Route Generation', () =>
       generateRoutes(
         {
@@ -214,6 +152,7 @@
           middleware: 'express',
           middlewareTemplate: './tests/fixtures/custom/custom-tsoa-template.ts.hbs',
           routesDir: './tests/fixtures/custom',
+          routesFileName: 'customRoutes.ts',
         },
         defaultOptions,
         undefined,
@@ -234,6 +173,5 @@
         defaultOptions,
       ),
     ),
->>>>>>> 0067d086
   ]);
 })();